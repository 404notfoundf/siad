--- conflicted
+++ resolved
@@ -264,81 +264,6 @@
 		Long:  "View the list of files currently uploading.",
 		Run:   wrap(renteruploadscmd),
 	}
-<<<<<<< HEAD
-
-	skynetCmd = &cobra.Command{
-		Use:   "skynet",
-		Short: "Perform actions related to Skynet",
-		Long: `Perform actions related to Skynet, a file sharing and data publication platform
-on top of Sia.`,
-		Run: skynetcmd,
-	}
-
-	skynetBlacklistCmd = &cobra.Command{
-		Use:   "blacklist [skylink]",
-		Short: "Blacklist a skylink from skynet.",
-		Long: `Blacklist a skylink from skynet. Use the --remove flag to
-remove a skylink from the blacklist.`,
-		Run: skynetblacklistcmd,
-	}
-
-	skynetDownloadCmd = &cobra.Command{
-		Use:   "download [skylink] [destination]",
-		Short: "Download a skylink from skynet.",
-		Long: `Download a file from skynet using a skylink. The download may fail unless this
-node is configured as a skynet portal. Use the --portal flag to fetch a skylink
-file from a chosen skynet portal.`,
-		Run: skynetdownloadcmd,
-	}
-
-	skynetPinCmd = &cobra.Command{
-		Use:   "pin [skylink] [destination siapath]",
-		Short: "Pin a skylink from skynet by re-uploading it yourself.",
-		Long: `Pin the file associated with this skylink by re-uploading an exact copy. This
-ensures that the file will still be available on skynet as long as you continue
-maintaining the file in your renter.`,
-		Run: wrap(skynetpincmd),
-	}
-
-	skynetUnpinCmd = &cobra.Command{
-		Use:   "unpin [siapath]",
-		Short: "Unpin pinned skyfiles or directories.",
-		Long: `Unpin one or more pinned skyfiles or directories at the given siapaths. The
-files and directories will continue to be available on Skynet if other nodes have pinned them.`,
-		Run: skynetunpincmd,
-	}
-
-	skynetLsCmd = &cobra.Command{
-		Use:   "ls",
-		Short: "List all skyfiles that the user has pinned.",
-		Long: `List all skyfiles that the user has pinned along with the corresponding
-skylinks. By default, only files in var/skynet/ will be displayed. The --root
-flag can be used to view skyfiles pinned in other folders.`,
-		Run: skynetlscmd,
-	}
-
-	skynetUploadCmd = &cobra.Command{
-		Use:   "upload [source path] [destination siapath]",
-		Short: "Upload a file or a directory to Skynet.",
-		Long: `Upload a file or a directory to Skynet. A skylink will be produced which can be
-shared and used to retrieve the file. If the given path is a directory all files under that directory will
-be uploaded individually and an individual skylink will be produced for each. All files that get uploaded
-will be pinned to this Sia node, meaning that this node will pay for storage and repairs until the files 
-are manually deleted. Use the --dry-run flag to fetch the skylink without actually uploading the file.`,
-		Run: wrap(skynetuploadcmd),
-	}
-
-	skynetConvertCmd = &cobra.Command{
-		Use:   "convert [source siaPath] [destination siaPath]",
-		Short: "Convert a siafile to a skyfile with a skylink.",
-		Long: `Convert a siafile to a skyfile and then generate its skylink. A new skylink
-	will be created in the user's skyfile directory. The skyfile and the original
-	siafile are both necessary to pin the file and keep the skylink active. The
-	skyfile will consume an additional 40 MiB of storage.`,
-		Run: wrap(skynetconvertcmd),
-	}
-=======
->>>>>>> c1fcd563
 )
 
 // abs returns the absolute representation of a path.
@@ -2518,521 +2443,6 @@
 	fmt.Println("Renter uploads have been resumed")
 }
 
-<<<<<<< HEAD
-// skynetcmd displays the usage info for the command.
-//
-// TODO: Could put some stats or summaries or something here.
-func skynetcmd(cmd *cobra.Command, args []string) {
-	cmd.UsageFunc()(cmd)
-	os.Exit(exitCodeUsage)
-}
-
-// skynetblacklistcmd handles adding and removing a skylink from the Skynet
-// Blacklist
-func skynetblacklistcmd(cmd *cobra.Command, args []string) {
-	if len(args) != 1 {
-		cmd.UsageFunc()(cmd)
-		os.Exit(exitCodeUsage)
-	}
-
-	// Get the skylink
-	skylink := args[0]
-	skylink = strings.TrimPrefix(skylink, "sia://")
-
-	// Check if this is an addition or removal
-	var add, remove []string
-	if skynetBlacklistRemove {
-		remove = append(remove, skylink)
-	} else {
-		add = append(add, skylink)
-	}
-
-	// Try to update the Skynet Blacklist.
-	err := httpClient.SkynetBlacklistPost(add, remove)
-	if err != nil {
-		die("Unable to update skynet blacklist:", err)
-	}
-	fmt.Println("Skynet Blacklist updated")
-}
-
-// skynetdownloadcmd will perform the download of a skylink.
-func skynetdownloadcmd(cmd *cobra.Command, args []string) {
-	if len(args) != 2 {
-		cmd.UsageFunc()(cmd)
-		os.Exit(exitCodeUsage)
-	}
-
-	// Open the file.
-	skylink := args[0]
-	skylink = strings.TrimPrefix(skylink, "sia://")
-	filename := args[1]
-	file, err := os.Create(filename)
-	if err != nil {
-		die("Unable to create destination file:", err)
-	}
-	defer file.Close()
-
-	// Check whether the portal flag is set, if so use the portal download
-	// method.
-	var reader io.ReadCloser
-	if skynetDownloadPortal != "" {
-		url := skynetDownloadPortal + "/" + skylink
-		resp, err := http.Get(url)
-		if err != nil {
-			die("Unable to download from portal:", err)
-		}
-		reader = resp.Body
-		defer reader.Close()
-	} else {
-		// Try to perform a download using the client package.
-		reader, err = httpClient.SkynetSkylinkReaderGet(skylink)
-		if err != nil {
-			die("Unable to fetch skylink:", err)
-		}
-		defer reader.Close()
-	}
-
-	_, err = io.Copy(file, reader)
-	if err != nil {
-		die("Unable to write full data:", err)
-	}
-}
-
-// skynetlscmd is the handler for the command `siac skynet ls`. Works very
-// similar to 'siac renter ls' but defaults to the SkynetFolder and only
-// displays files that are pinning skylinks.
-func skynetlscmd(cmd *cobra.Command, args []string) {
-	var path string
-	switch len(args) {
-	case 0:
-		path = "."
-	case 1:
-		path = args[0]
-	default:
-		cmd.UsageFunc()(cmd)
-		os.Exit(exitCodeUsage)
-	}
-	// Parse the input siapath.
-	var sp modules.SiaPath
-	var err error
-	if path == "." || path == "" || path == "/" {
-		sp = modules.RootSiaPath()
-	} else {
-		sp, err = modules.NewSiaPath(path)
-		if err != nil {
-			die("could not parse siapath:", err)
-		}
-	}
-
-	// Check whether the command is based in root or based in the skynet folder.
-	if !skynetLsRoot {
-		if sp.IsRoot() {
-			sp = modules.SkynetFolder
-		} else {
-			sp, err = modules.SkynetFolder.Join(sp.String())
-			if err != nil {
-				die("could not build siapath:", err)
-			}
-		}
-	}
-
-	// Check if the command is hitting a single file.
-	if !sp.IsRoot() {
-		rf, err := httpClient.RenterFileRootGet(sp)
-		if err == nil {
-			if len(rf.File.Skylinks) == 0 {
-				fmt.Println("File is not pinning any skylinks")
-				return
-			}
-			json, err := json.MarshalIndent(rf.File, "", "  ")
-			if err != nil {
-				log.Fatal(err)
-			}
-
-			fmt.Println()
-			fmt.Println(string(json))
-			fmt.Println()
-			return
-		} else if !strings.Contains(err.Error(), filesystem.ErrNotExist.Error()) {
-			die(fmt.Sprintf("Error getting file %v: %v", path, err))
-		}
-	}
-
-	// Get the full set of files and directories.
-	dirs := getDir(sp, true, skynetLsRecursive)
-	// Drop any files that are not tracking skylinks.
-	for j := 0; j < len(dirs); j++ {
-		for i := 0; i < len(dirs[j].files); i++ {
-			if len(dirs[j].files[i].Skylinks) == 0 {
-				dirs[j].files = append(dirs[j].files[:i], dirs[j].files[i+1:]...)
-				i--
-			}
-		}
-	}
-
-	// Produce the full information for these files.
-	numFiles := 0
-	var totalStored uint64
-	for _, dir := range dirs {
-		for _, file := range dir.files {
-			totalStored += file.Filesize
-		}
-		numFiles += len(dir.files)
-	}
-	if numFiles+len(dirs) < 1 {
-		fmt.Println("No files/dirs have been uploaded.")
-		return
-	}
-	fmt.Printf("\nListing %v files/dirs:", numFiles+len(dirs)-1)
-	fmt.Printf(" %9s\n", modules.FilesizeUnits(totalStored))
-	sort.Sort(byDirectoryInfo(dirs))
-	// Print dirs.
-	for _, dir := range dirs {
-		fmt.Printf("%v/\n", dir.dir.SiaPath)
-		// Print subdirs.
-		w := tabwriter.NewWriter(os.Stdout, 0, 0, 2, ' ', 0)
-		sort.Sort(bySiaPathDir(dir.subDirs))
-		for _, subDir := range dir.subDirs {
-			subDirName := subDir.SiaPath.Name() + "/"
-			size := modules.FilesizeUnits(subDir.AggregateSize)
-			fmt.Fprintf(w, "  %v\t\t%9v\n", subDirName, size)
-		}
-
-		// Print files.
-		sort.Sort(bySiaPathFile(dir.files))
-		for _, file := range dir.files {
-			name := file.SiaPath.Name()
-			firstSkylink := file.Skylinks[0]
-			size := modules.FilesizeUnits(file.Filesize)
-			fmt.Fprintf(w, "  %v\t%v\t%9v\n", name, firstSkylink, size)
-			for _, skylink := range file.Skylinks[1:] {
-				fmt.Fprintf(w, "\t%v\t\n", skylink)
-			}
-		}
-		w.Flush()
-		fmt.Println()
-	}
-}
-
-// skynetpincmd will pin the file from this skylink.
-func skynetpincmd(sourceSkylink, destSiaPath string) {
-	skylink := strings.TrimPrefix(sourceSkylink, "sia://")
-	// Create the siapath.
-	siaPath, err := modules.NewSiaPath(destSiaPath)
-	if err != nil {
-		die("Could not parse destination siapath:", err)
-	}
-
-	spp := modules.SkyfilePinParameters{
-		SiaPath: siaPath,
-		Root:    skynetUploadRoot,
-	}
-
-	err = httpClient.SkynetSkylinkPinPost(skylink, spp)
-	if err != nil {
-		die("could not pin file to Skynet:", err)
-	}
-
-	fmt.Printf("Skyfile pinned successfully \nSkylink: sia://%v\n", skylink)
-}
-
-// skynetuploadcmd will upload a file or directory to Skynet. If --dry-run is
-// passed, it will fetch the skylinks without uploading.
-func skynetuploadcmd(sourcePath, destSiaPath string) {
-	// Open the source file.
-	file, err := os.Open(sourcePath)
-	if err != nil {
-		die("Unable to open source path:", err)
-	}
-	defer file.Close()
-	fi, err := file.Stat()
-	if err != nil {
-		die("Unable to fetch source fileinfo:", err)
-	}
-
-	// create a new progress bar set:
-	pbs := mpb.New(mpb.WithWidth(40))
-
-	if !fi.IsDir() {
-		skynetUploadFile(sourcePath, sourcePath, destSiaPath, pbs)
-		if skynetUploadDryRun {
-			fmt.Print("[dry run] ")
-		}
-		fmt.Printf("Successfully uploaded skyfile!\n")
-		return
-	}
-
-	// Walk the target directory and collect all files that are going to be
-	// uploaded.
-	filesToUpload := make([]string, 0)
-	err = filepath.Walk(sourcePath, func(path string, info os.FileInfo, err error) error {
-		if err != nil {
-			fmt.Println("Warning: skipping file:", err)
-			return nil
-		}
-		if !info.IsDir() {
-			filesToUpload = append(filesToUpload, path)
-		}
-		return nil
-	})
-	if err != nil {
-		die(err)
-	}
-	// Confirm with the user that they want to upload all of them.
-	if skynetUploadDryRun {
-		fmt.Print("[dry run] ")
-	}
-	ok := askForConfirmation(fmt.Sprintf("Are you sure that you want to upload %d files to Skynet?", len(filesToUpload)))
-	if !ok {
-		os.Exit(0)
-	}
-
-	// Start the workers.
-	filesChan := make(chan string)
-	var wg sync.WaitGroup
-	for i := 0; i < SimultaneousSkynetUploads; i++ {
-		wg.Add(1)
-		go func() {
-			defer wg.Done()
-			for filename := range filesChan {
-				// get only the filename and path, relative to the original destSiaPath
-				// in order to figure out where to put the file
-				newDestSiaPath := filepath.Join(destSiaPath, strings.TrimPrefix(filename, sourcePath))
-				skynetUploadFile(sourcePath, filename, newDestSiaPath, pbs)
-			}
-		}()
-	}
-	// Send all files for upload.
-	for _, path := range filesToUpload {
-		filesChan <- path
-	}
-	// Signal the workers that there is no more work.
-	close(filesChan)
-	wg.Wait()
-	pbs.Wait()
-	if skynetUploadDryRun {
-		fmt.Print("[dry run] ")
-	}
-	fmt.Printf("Successfully uploaded %d skyfiles!\n", len(filesToUpload))
-}
-
-// skynetUploadFile uploads a file to Skynet
-func skynetUploadFile(basePath, sourcePath string, destSiaPath string, pbs *mpb.Progress) (skylink string) {
-	// Create the siapath.
-	siaPath, err := modules.NewSiaPath(destSiaPath)
-	if err != nil {
-		die("Could not parse destination siapath:", err)
-	}
-	filename := filepath.Base(sourcePath)
-
-	// Open the source file.
-	file, err := os.Open(sourcePath)
-	if err != nil {
-		die("Unable to open source path:", err)
-	}
-	defer file.Close()
-	fi, err := file.Stat()
-	if err != nil {
-		die("Unable to fetch source fileinfo:", err)
-	}
-
-	if skynetUploadSilent {
-		// Silently upload the file and print a simple source -> skylink
-		// matching after it's done.
-		skylink = skynetUploadFileFromReader(file, filename, siaPath, fi.Mode())
-		fmt.Printf("%s -> %s\n", sourcePath, skylink)
-		return
-	}
-
-	// Display progress bars while uploading and processing the file.
-	var relPath string
-	if sourcePath == basePath {
-		// when uploading a single file we only display the filename
-		relPath = filename
-	} else {
-		// when uploading multiple files we strip the common basePath
-		relPath, err = filepath.Rel(basePath, sourcePath)
-		if err != nil {
-			die("Could not get relative path:", err)
-		}
-	}
-	rc := io.ReadCloser(file)
-	// Wrap the file reader in a progress bar reader
-	pUpload, rc := newProgressReader(pbs, fi.Size(), relPath, rc)
-	// Set a spinner to start after the upload is finished
-	pSpinner := newProgressSpinner(pbs, pUpload, relPath)
-	// Perform the upload
-	skylink = skynetUploadFileFromReader(rc, filename, siaPath, fi.Mode())
-	// Replace the spinner with the skylink and stop it
-	newProgressSkylink(pbs, pSpinner, relPath, skylink)
-	return
-}
-
-// skynetUploadFileFromReader is a helper method that uploads a file to Skynet
-func skynetUploadFileFromReader(source io.Reader, filename string, siaPath modules.SiaPath, mode os.FileMode) (skylink string) {
-	// Upload the file and return a skylink
-	sup := modules.SkyfileUploadParameters{
-		SiaPath: siaPath,
-		Root:    skynetUploadRoot,
-
-		DryRun: skynetUploadDryRun,
-
-		FileMetadata: modules.SkyfileMetadata{
-			Filename: filename,
-			Mode:     mode,
-		},
-
-		Reader: source,
-	}
-	skylink, _, err := httpClient.SkynetSkyfilePost(sup)
-	if err != nil {
-		die("could not upload file to Skynet:", err)
-	}
-	return skylink
-}
-
-// newProgressReader is a helper method for adding a new progress bar to an
-// existing *mpb.Progress object.
-func newProgressReader(pbs *mpb.Progress, size int64, filename string, file io.Reader) (*mpb.Bar, io.ReadCloser) {
-	bar := pbs.AddBar(
-		size,
-		mpb.PrependDecorators(
-			decor.Name(pBarJobUpload, decor.WC{W: 10}),
-			decor.Percentage(decor.WC{W: 6}),
-		),
-		mpb.AppendDecorators(
-			decor.Name(filename, decor.WC{W: len(filename) + 1, C: decor.DidentRight}),
-		),
-	)
-	return bar, bar.ProxyReader(file)
-}
-
-// newProgressSpinner creates a spinner that is queued after `afterBar` is
-// complete.
-func newProgressSpinner(pbs *mpb.Progress, afterBar *mpb.Bar, filename string) *mpb.Bar {
-	return pbs.AddSpinner(
-		1,
-		mpb.SpinnerOnMiddle,
-		mpb.SpinnerStyle([]string{"∙∙∙", "●∙∙", "∙●∙", "∙∙●", "∙∙∙"}),
-		mpb.BarQueueAfter(afterBar),
-		mpb.BarFillerClearOnComplete(),
-		mpb.PrependDecorators(
-			decor.OnComplete(decor.Name(pBarJobProcess, decor.WC{W: 10}), pBarJobDone),
-			decor.Name("", decor.WC{W: 6, C: decor.DidentRight}),
-		),
-		mpb.AppendDecorators(
-			decor.Name(filename, decor.WC{W: len(filename) + 1, C: decor.DidentRight}),
-		),
-	)
-}
-
-// newProgressSkylink creates a static progress bar that starts after `afterBar`
-// and displays the skylink. The bar is stopped immediately.
-func newProgressSkylink(pbs *mpb.Progress, afterBar *mpb.Bar, filename, skylink string) *mpb.Bar {
-	bar := pbs.AddBar(
-		1, // we'll increment it once to stop it
-		mpb.BarQueueAfter(afterBar),
-		mpb.BarFillerClearOnComplete(),
-		mpb.PrependDecorators(
-			decor.Name(pBarJobDone, decor.WC{W: 10}),
-			decor.Name(skylink),
-		),
-		mpb.AppendDecorators(
-			decor.Name(filename, decor.WC{W: len(filename) + 1, C: decor.DidentRight}),
-		),
-	)
-	afterBar.Increment()
-	bar.Increment()
-	return bar
-}
-
-// skynetunpincmd will unpin and delete either a single or multiple files or
-// directories from the Renter.
-func skynetunpincmd(cmd *cobra.Command, skyPathStrs []string) {
-	if len(skyPathStrs) == 0 {
-		cmd.UsageFunc()(cmd)
-		os.Exit(exitCodeUsage)
-	}
-
-	for _, skyPathStr := range skyPathStrs {
-		// Create the skypath.
-		skyPath, err := modules.NewSiaPath(skyPathStr)
-		if err != nil {
-			die("Could not parse skypath:", err)
-		}
-
-		// Parse out the intended siapath.
-		if !skynetUnpinRoot {
-			skyPath, err = modules.SkynetFolder.Join(skyPath.String())
-			if err != nil {
-				die("could not build siapath:", err)
-			}
-		}
-
-		// Try to delete file.
-		//
-		// In the case where the path points to a dir, this will fail and we
-		// silently move on to deleting it as a dir. This is more efficient than
-		// querying the renter first to see if it is a file or a dir, as that is
-		// guaranteed to always be two renter calls.
-		errFile := httpClient.RenterFileDeleteRootPost(skyPath)
-		if errFile == nil {
-			fmt.Printf("Unpinned skyfile '%v'\n", skyPath)
-			continue
-		} else if !(strings.Contains(errFile.Error(), filesystem.ErrNotExist.Error()) || strings.Contains(errFile.Error(), filesystem.ErrDeleteFileIsDir.Error())) {
-			die(fmt.Sprintf("Failed to unpin skyfile %v: %v", skyPath, errFile))
-		}
-		// Try to delete dir.
-		errDir := httpClient.RenterDirDeleteRootPost(skyPath)
-		if errDir == nil {
-			fmt.Printf("Unpinned Skynet directory '%v'\n", skyPath)
-			continue
-		} else if !strings.Contains(errDir.Error(), filesystem.ErrNotExist.Error()) {
-			die(fmt.Sprintf("Failed to unpin Skynet directory %v: %v", skyPath, errDir))
-		}
-
-		// Unknown file/dir.
-		die(fmt.Sprintf("Unknown path '%v'", skyPath))
-	}
-}
-
-// skynetconvertcmd will convert an existing siafile to a skyfile and skylink on
-// the Sia network.
-func skynetconvertcmd(sourceSiaPathStr, destSiaPathStr string) {
-	// Create the siapaths.
-	sourceSiaPath, err := modules.NewSiaPath(sourceSiaPathStr)
-	if err != nil {
-		die("Could not parse source siapath:", err)
-	}
-	destSiaPath, err := modules.NewSiaPath(destSiaPathStr)
-	if err != nil {
-		die("Could not parse destination siapath:", err)
-	}
-
-	// Perform the conversion and print the result.
-	sup := modules.SkyfileUploadParameters{
-		SiaPath: destSiaPath,
-	}
-	skylink, err := httpClient.SkynetConvertSiafileToSkyfilePost(sup, sourceSiaPath)
-	if err != nil {
-		die("could not convert siafile to skyfile:", err)
-	}
-
-	// Calculate the siapath that was used for the upload.
-	var skypath modules.SiaPath
-	if skynetUploadRoot {
-		skypath = destSiaPath
-	} else {
-		skypath, err = modules.SkynetFolder.Join(destSiaPath.String())
-		if err != nil {
-			die("could not fetch skypath:", err)
-		}
-	}
-	fmt.Printf("Skyfile uploaded successfully to %v\nSkylink: sia://%v\n", skypath, skylink)
-}
-
-=======
->>>>>>> c1fcd563
 // renterpricescmd is the handler for the command `siac renter prices`, which
 // displays the prices of various storage operations. The user can submit an
 // allowance to have the estimate reflect those settings or the user can submit
