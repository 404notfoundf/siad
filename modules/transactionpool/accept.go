package transactionpool

// TODO: It seems like the transaction pool is not properly detecting conflicts
// between a file contract revision and a file contract.

import (
	"errors"
	"fmt"
	"math"
	"time"

	"gitlab.com/NebulousLabs/Sia/build"
	"gitlab.com/NebulousLabs/Sia/crypto"
	"gitlab.com/NebulousLabs/Sia/encoding"
	"gitlab.com/NebulousLabs/Sia/modules"
	"gitlab.com/NebulousLabs/Sia/types"
)

var (
	errEmptySet            = errors.New("transaction set is empty")
	errFullTransactionPool = errors.New("transaction pool cannot accept more transactions")
	errLowMinerFees        = errors.New("transaction set needs more miner fees to be accepted")
	errObjectConflict      = errors.New("transaction set conflicts with an existing transaction set")
)

// relatedObjectIDs determines all of the object ids related to a transaction.
func relatedObjectIDs(ts []types.Transaction) []ObjectID {
	oidMap := make(map[ObjectID]struct{})
	for _, t := range ts {
		for _, sci := range t.SiacoinInputs {
			oidMap[ObjectID(sci.ParentID)] = struct{}{}
		}
		for i := range t.SiacoinOutputs {
			oidMap[ObjectID(t.SiacoinOutputID(uint64(i)))] = struct{}{}
		}
		for i := range t.FileContracts {
			oidMap[ObjectID(t.FileContractID(uint64(i)))] = struct{}{}
		}
		for _, fcr := range t.FileContractRevisions {
			oidMap[ObjectID(fcr.ParentID)] = struct{}{}
		}
		for _, sp := range t.StorageProofs {
			oidMap[ObjectID(sp.ParentID)] = struct{}{}
		}
		for _, sfi := range t.SiafundInputs {
			oidMap[ObjectID(sfi.ParentID)] = struct{}{}
		}
		for i := range t.SiafundOutputs {
			oidMap[ObjectID(t.SiafundOutputID(uint64(i)))] = struct{}{}
		}
	}

	var oids []ObjectID
	for oid := range oidMap {
		oids = append(oids, oid)
	}
	return oids
}

// requiredFeesToExtendTpoolAtSize returns the fees that should be required to
// extend the transaction pool for a given size of transaction pool.
//
// NOTE: This function ignores the minimum transaction pool size required for a
// fee.
func requiredFeesToExtendTpoolAtSize(size int) types.Currency {
	// Calculate the fee required to bump out the size of the transaction pool.
	ratioToTarget := float64(size) / TransactionPoolSizeTarget
	feeFactor := math.Pow(ratioToTarget, TransactionPoolExponentiation)
	return types.SiacoinPrecision.MulFloat(feeFactor).Div64(1000) // Divide by 1000 to get SC / kb
}

// requiredFeesToExtendTpool returns the amount of fees required to extend the
// transaction pool to fit another transaction set. The amount returned has the
// unit 'currency per byte'.
func (tp *TransactionPool) requiredFeesToExtendTpool() types.Currency {
	// If the transaction pool is nearly empty, it can be extended even if there
	// are no fees.
	if tp.transactionListSize < TransactionPoolSizeForFee {
		return types.ZeroCurrency
	}

	return requiredFeesToExtendTpoolAtSize(tp.transactionListSize)
}

// checkTransactionSetComposition checks if the transaction set is valid given
// the state of the pool. It does not check that each individual transaction
// would be legal in the next block, but does check things like miner fees and
// IsStandard.
func (tp *TransactionPool) checkTransactionSetComposition(ts []types.Transaction) (uint64, error) {
	// Check that the transaction set is not already known.
	setID := modules.TransactionSetID(crypto.HashObject(ts))
	_, exists := tp.transactionSets[setID]
	if exists {
		return 0, modules.ErrDuplicateTransactionSet
	}

	// All checks after this are expensive.
	//
	// TODO: There is no DoS prevention mechanism in place to prevent repeated
	// expensive verifications of invalid transactions that are created on the
	// fly.

	// Check that all transactions follow 'Standard.md' guidelines.
	setSize, err := isStandardTransactionSet(ts)
	if err != nil {
		return 0, err
	}

	return setSize, nil
}

// handleConflicts detects whether the conflicts in the transaction pool are
// legal children of the new transaction pool set or not.
<<<<<<< HEAD
//
// handleConflicts will return a transaction set which contains all unconfirmed
// transactions which are related (descendent or ancestor) in some way to any of
// the input transaction set.
func (tp *TransactionPool) handleConflicts(ts []types.Transaction, conflicts []TransactionSetID, txnFn func([]types.Transaction) (modules.ConsensusChange, error)) ([]types.Transaction, error) {
=======
func (tp *TransactionPool) handleConflicts(ts []types.Transaction, conflicts []modules.TransactionSetID, txnFn func([]types.Transaction) (modules.ConsensusChange, error)) error {
>>>>>>> fceeed0e
	// Create a list of all the transaction ids that compose the set of
	// conflicts.
	conflictMap := make(map[types.TransactionID]modules.TransactionSetID)
	for _, conflict := range conflicts {
		conflictSet := tp.transactionSets[conflict]
		for _, conflictTxn := range conflictSet {
			conflictMap[conflictTxn.ID()] = conflict
		}
	}

	// Discard all duplicate transactions from the input transaction set.
	var dedupSet []types.Transaction
	for _, t := range ts {
		_, exists := conflictMap[t.ID()]
		if exists {
			continue
		}
		dedupSet = append(dedupSet, t)
	}
	if len(dedupSet) == 0 {
		return nil, modules.ErrDuplicateTransactionSet
	}
	// If transactions were pruned, it's possible that the set of
	// dependencies/conflicts has also reduced. To minimize computational load
	// on the consensus set, we want to prune out all of the conflicts that are
	// no longer relevant. As an example, consider the transaction set {A}, the
	// set {B}, and the new set {A, C}, where C is dependent on B. {A} and {B}
	// are both conflicts, but after deduplication {A} is no longer a conflict.
	// This is recursive, but it is guaranteed to run only once as the first
	// deduplication is guaranteed to be complete.
	if len(dedupSet) < len(ts) {
		oids := relatedObjectIDs(dedupSet)
		var conflicts []modules.TransactionSetID
		for _, oid := range oids {
			conflict, exists := tp.knownObjects[oid]
			if exists {
				conflicts = append(conflicts, conflict)
			}
		}
		return tp.handleConflicts(dedupSet, conflicts, txnFn)
	}

	// Merge all of the conflict sets with the input set (input set goes last
	// to preserve dependency ordering), and see if the set as a whole is both
	// small enough to be legal and valid as a set. If no, return an error. If
	// yes, add the new set to the pool, and eliminate the old set. The output
	// diff objects can be repeated, (no need to remove those). Just need to
	// remove the conflicts from tp.transactionSets.
	var superset []types.Transaction
	supersetMap := make(map[modules.TransactionSetID]struct{})
	for _, conflict := range conflictMap {
		supersetMap[conflict] = struct{}{}
	}
	for conflict := range supersetMap {
		superset = append(superset, tp.transactionSets[conflict]...)
	}
	superset = append(superset, dedupSet...)

	// Check the composition of the transaction set, including fees and
	// IsStandard rules (this is a new set, the rules must be rechecked).
	setSize, err := tp.checkTransactionSetComposition(superset)
	if err != nil {
		return nil, err
	}

	// Check that the transaction set has enough fees to justify adding it to
	// the transaction list.
	requiredFees := tp.requiredFeesToExtendTpool().Mul64(setSize)
	var setFees types.Currency
	for _, txn := range superset {
		for _, fee := range txn.MinerFees {
			setFees = setFees.Add(fee)
		}
	}
	if requiredFees.Cmp(setFees) > 0 {
		// TODO: check if there is an existing set with lower fees that we can
		// kick out.
		return nil, errLowMinerFees
	}

	// Check that the transaction set is valid.
	cc, err := txnFn(superset)
	if err != nil {
		return nil, modules.NewConsensusConflict("provided transaction set has prereqs, but is still invalid: " + err.Error())
	}

	// Remove the conflicts from the transaction pool.
	for conflict := range supersetMap {
		conflictSet := tp.transactionSets[conflict]
		tp.transactionListSize -= len(encoding.Marshal(conflictSet))
		delete(tp.transactionSets, conflict)
		delete(tp.transactionSetDiffs, conflict)
	}

	// Add the transaction set to the pool.
	setID := modules.TransactionSetID(crypto.HashObject(superset))
	tp.transactionSets[setID] = superset
	for _, diff := range cc.SiacoinOutputDiffs {
		tp.knownObjects[ObjectID(diff.ID)] = setID
	}
	for _, diff := range cc.FileContractDiffs {
		tp.knownObjects[ObjectID(diff.ID)] = setID
	}
	for _, diff := range cc.SiafundOutputDiffs {
		tp.knownObjects[ObjectID(diff.ID)] = setID
	}
	tp.transactionSetDiffs[setID] = &cc
	tsetSize := len(encoding.Marshal(superset))
	tp.transactionListSize += tsetSize

	// debug logging
	if build.DEBUG {
		txLogs := ""
		for i, t := range superset {
			txLogs += fmt.Sprintf("superset transaction %v size: %vB\n", i, len(encoding.Marshal(t)))
		}
		tp.log.Debugf("accepted transaction superset %v, size: %vB\ntpool size is %vB after accpeting transaction superset\ntransactions: \n%v\n", setID, tsetSize, tp.transactionListSize, txLogs)
	}

	return superset, nil
}

// acceptTransactionSet verifies that a transaction set is allowed to be in the
// transaction pool, and then adds it to the transaction pool.
func (tp *TransactionPool) acceptTransactionSet(ts []types.Transaction, txnFn func([]types.Transaction) (modules.ConsensusChange, error)) (superset []types.Transaction, err error) {
	if len(ts) == 0 {
		return nil, errEmptySet
	}

	// Remove all transactions that have been confirmed in the transaction set.
	oldTS := ts
	ts = []types.Transaction{}
	for _, txn := range oldTS {
		if !tp.transactionConfirmed(tp.dbTx, txn.ID()) {
			ts = append(ts, txn)
		}
	}
	// If no transactions remain, return a dublicate error.
	if len(ts) == 0 {
		return nil, modules.ErrDuplicateTransactionSet
	}

	// Check the composition of the transaction set.
	setSize, err := tp.checkTransactionSetComposition(ts)
	if err != nil {
		return nil, err
	}

	// Check that the transaction set has enough fees to justify adding it to
	// the transaction list.
	requiredFees := tp.requiredFeesToExtendTpool().Mul64(setSize)
	var setFees types.Currency
	for _, txn := range ts {
		for _, fee := range txn.MinerFees {
			setFees = setFees.Add(fee)
		}
	}
	if requiredFees.Cmp(setFees) > 0 {
		// TODO: check if there is an existing set with lower fees that we can
		// kick out.
		tp.log.Debugln("Incoming transaction was rejected for having low fees", requiredFees, setFees)
		for _, txn := range ts {
			tp.log.Debugln(txn.ID())
		}
		return nil, errLowMinerFees
	}

	// Check for conflicts with other transactions, which would indicate a
	// double-spend. Legal children of a transaction set will also trigger the
	// conflict-detector.
	oids := relatedObjectIDs(ts)
	var conflicts []modules.TransactionSetID
	for _, oid := range oids {
		conflict, exists := tp.knownObjects[oid]
		if exists {
			conflicts = append(conflicts, conflict)
		}
	}
	if len(conflicts) > 0 {
		return tp.handleConflicts(ts, conflicts, txnFn)
	}
	cc, err := txnFn(ts)
	if err != nil {
		return nil, modules.NewConsensusConflict("provided transaction set is standalone and invalid: " + err.Error())
	}

	// Add the transaction set to the pool.
	setID := modules.TransactionSetID(crypto.HashObject(ts))
	tp.transactionSets[setID] = ts
	for _, oid := range oids {
		tp.knownObjects[oid] = setID
	}
	tp.transactionSetDiffs[setID] = &cc
	tsetSize := len(encoding.Marshal(ts))
	tp.transactionListSize += tsetSize
	for _, txn := range ts {
		if _, exists := tp.transactionHeights[txn.ID()]; !exists {
			tp.transactionHeights[txn.ID()] = tp.blockHeight
		}
	}

	// debug logging
	if build.DEBUG {
		txLogs := ""
		for i, t := range ts {
			txLogs += fmt.Sprintf("transaction %v size: %vB\n", i, len(encoding.Marshal(t)))
		}
		tp.log.Debugf("accepted transaction set %v, size: %vB\ntpool size is %vB after accpeting transaction set\ntransactions: \n%v\n", setID, tsetSize, tp.transactionListSize, txLogs)
	}
	return ts, nil
}

// submitTransactionSet will submit a transaction set to the transaction pool
// and return the minimum superset for that transaction set.
func (tp *TransactionPool) submitTransactionSet(ts []types.Transaction) ([]types.Transaction, error) {
	// assert on consensus set to get special method
	cs, ok := tp.consensusSet.(interface {
		LockedTryTransactionSet(fn func(func(txns []types.Transaction) (modules.ConsensusChange, error)) error) error
	})
	if !ok {
		return nil, errors.New("consensus set does not support LockedTryTransactionSet method")
	}

	var superset []types.Transaction
	var acceptErr error
	err := cs.LockedTryTransactionSet(func(txnFn func(txns []types.Transaction) (modules.ConsensusChange, error)) error {
		tp.mu.Lock()
		defer tp.mu.Unlock()

		// Attempt to get the transaction set into the transaction pool.
		superset, acceptErr = tp.acceptTransactionSet(ts, txnFn)
		if acceptErr != nil {
			return acceptErr
		}
		// Notify subscribers of an accepted transaction set
		tp.updateSubscribersTransactions()
		return nil
	})
	if err != nil {
		return nil, err
	}

	// Get the minimum required set from the superset for the input transaction
	// set.
	minSuperSet := types.MinimumCombinedSet(ts, superset)
	return minSuperSet, nil
}

// AcceptTransactionSet adds a transaction to the unconfirmed set of
// transactions. If the transaction is accepted, it will be relayed to
// connected peers.
func (tp *TransactionPool) AcceptTransactionSet(ts []types.Transaction) error {
	tp.log.Debugln("Received a transaction (internal or external), attempting to broadcast")
	minSuperSet, err := tp.submitTransactionSet(ts)
	if err == modules.ErrDuplicateTransactionSet {
		return err
	}
	if err != nil {
		tp.log.Debugln("Transaction set will not be broadcast due to an error:", err)
		return err
	}
	go tp.gateway.Broadcast("RelayTransactionSet", minSuperSet, tp.gateway.Peers())
	tp.log.Debugln("Transaction set broadcast appears to have succeeded")
	return nil
}

// relayTransactionSet is an RPC that accepts a transaction set from a peer. If
// the accept is successful, the transaction will be relayed to the gateway's
// other peers.
func (tp *TransactionPool) relayTransactionSet(conn modules.PeerConn) error {
	if err := tp.tg.Add(); err != nil {
		return err
	}
	defer tp.tg.Done()

	// Connection stability and cleanup code.
	err := conn.SetDeadline(time.Now().Add(relayTransactionSetTimeout))
	if err != nil {
		return err
	}
	// Automatically close the channel when tg.Stop() is called.
	finishedChan := make(chan struct{})
	defer close(finishedChan)
	go func() {
		select {
		case <-tp.tg.StopChan():
		case <-finishedChan:
		}
		conn.Close()
	}()

	// Read the transaction.
	var ts []types.Transaction
	err = encoding.ReadObject(conn, &ts, types.BlockSizeLimit)
	if err != nil {
		return err
	}
	return tp.AcceptTransactionSet(ts)
}<|MERGE_RESOLUTION|>--- conflicted
+++ resolved
@@ -109,17 +109,10 @@
 	return setSize, nil
 }
 
-// handleConflicts detects whether the conflicts in the transaction pool are
-// legal children of the new transaction pool set or not.
-<<<<<<< HEAD
-//
 // handleConflicts will return a transaction set which contains all unconfirmed
 // transactions which are related (descendent or ancestor) in some way to any of
 // the input transaction set.
 func (tp *TransactionPool) handleConflicts(ts []types.Transaction, conflicts []TransactionSetID, txnFn func([]types.Transaction) (modules.ConsensusChange, error)) ([]types.Transaction, error) {
-=======
-func (tp *TransactionPool) handleConflicts(ts []types.Transaction, conflicts []modules.TransactionSetID, txnFn func([]types.Transaction) (modules.ConsensusChange, error)) error {
->>>>>>> fceeed0e
 	// Create a list of all the transaction ids that compose the set of
 	// conflicts.
 	conflictMap := make(map[types.TransactionID]modules.TransactionSetID)
