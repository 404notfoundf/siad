--- conflicted
+++ resolved
@@ -728,16 +728,9 @@
 	renewRevenue := rhp2RenewBasePrice(s.so, settings, fc)
 	renewRisk := rhp2RenewBaseCollateral(s.so, settings, fc)
 	h.mu.RUnlock()
-<<<<<<< HEAD
 
 	var renterPK crypto.PublicKey
 	copy(renterPK[:], req.RenterKey.Key)
-=======
-	if err != nil {
-		err = errors.Compose(err, s.writeError(err))
-		return extendErr("failed to compute contract collateral: ", err)
-	}
->>>>>>> 85bf17b7
 	fca := finalizeContractArgs{
 		builder:                 txnBuilder,
 		contractPrice:           settings.ContractPrice,
@@ -1002,17 +995,9 @@
 	renewRevenue := rhp2RenewBasePrice(s.so, settings, fc)
 	renewRisk := rhp2RenewBaseCollateral(s.so, settings, fc)
 	h.mu.RUnlock()
-<<<<<<< HEAD
-
 	var renterPK crypto.PublicKey
 	copy(renterPK[:], req.RenterKey.Key)
 
-=======
-	if err != nil {
-		err = errors.Compose(err, s.writeError(err))
-		return extendErr("failed to compute contract collateral: ", err)
-	}
->>>>>>> 85bf17b7
 	// Clear the old storage obligation.
 	oldRoots := s.so.SectorRoots
 	s.so.SectorRoots = []crypto.Hash{}
