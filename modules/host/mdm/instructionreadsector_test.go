--- conflicted
+++ resolved
@@ -2,29 +2,12 @@
 
 import (
 	"context"
-<<<<<<< HEAD
-=======
-	"reflect"
->>>>>>> 5e055f67
 	"testing"
 
 	"gitlab.com/NebulousLabs/Sia/crypto"
 	"gitlab.com/NebulousLabs/Sia/modules"
 )
 
-<<<<<<< HEAD
-// newReadSectorProgram is a convenience method which prepares the instructions
-// and the program data for a program that executes a single
-// ReadSectorInstruction.
-func newReadSectorProgram(length, offset uint64, merkleRoot crypto.Hash, merkleProof bool, pt *modules.RPCPriceTable) (modules.Program, RunningProgramValues, ProgramValues, error) {
-	b := newProgramBuilder()
-	b.AddReadSectorInstruction(length, offset, merkleRoot, merkleProof)
-	program, runningValues, finalValues, err := b.Finalize(pt)
-	return program, runningValues[1], finalValues, err
-}
-
-=======
->>>>>>> 5e055f67
 // TestInstructionReadSector tests executing a program with a single
 // ReadSectorInstruction.
 func TestInstructionReadSector(t *testing.T) {
@@ -34,15 +17,20 @@
 
 	// Prepare a priceTable.
 	pt := newTestPriceTable()
-<<<<<<< HEAD
-	readLen := modules.SectorSize
+	// Prepare storage obligation.
 	so := newTestStorageObligation(true)
 	so.sectorRoots = randomSectorRoots(initialContractSectors)
 	root := so.sectorRoots[0]
-	program, runningValues, finalValues, err := newReadSectorProgram(readLen, 0, root, true, pt)
+	// Use a builder to build the program.
+	readLen := modules.SectorSize
+	pb := modules.NewProgramBuilder()
+	pb.AddReadSectorInstruction(readLen, 0, so.sectorRoots[0], true)
+	program := pb.Program()
+	runningValues, finalValues, err := pb.Values(pt, true)
 	if err != nil {
 		t.Fatal(err)
 	}
+
 	ics := so.ContractSize()
 	imr := so.MerkleRoot()
 
@@ -56,62 +44,6 @@
 	outputData, err := host.ReadSector(root)
 	if err != nil {
 		t.Fatal(err)
-=======
-	// Prepare storage obligation.
-	so := newTestStorageObligation(true)
-	so.sectorRoots = randomSectorRoots(initialContractSectors)
-	// Use a builder to build the program.
-	readLen := modules.SectorSize
-	pb := modules.NewProgramBuilder(pt)
-	pb.AddReadSectorInstruction(readLen, 0, so.sectorRoots[0], true)
-	instructions, programData := pb.Program()
-	cost, refund, collateral := pb.Cost(true)
-	r := bytes.NewReader(programData)
-	dataLen := uint64(len(programData))
-
-	// Execute it.
-	ics := so.ContractSize()
-	imr := so.MerkleRoot()
-	budget := modules.NewBudget(cost)
-	finalize, outputs, err := mdm.ExecuteProgram(context.Background(), pt, instructions, budget, collateral, so, dataLen, r)
-	if err != nil {
-		t.Fatal(err)
-	}
-	// There should be one output since there was one instruction.
-	numOutputs := 0
-	var sectorData []byte
-	for output := range outputs {
-		if err := output.Error; err != nil {
-			t.Fatal(err)
-		}
-		if output.NewSize != ics {
-			t.Fatalf("expected contract size to stay the same: %v != %v", ics, output.NewSize)
-		}
-		if output.NewMerkleRoot != imr {
-			t.Fatalf("expected merkle root to stay the same: %v != %v", imr, output.NewMerkleRoot)
-		}
-		if len(output.Proof) != 0 {
-			t.Fatalf("expected proof length to be %v but was %v", 0, len(output.Proof))
-		}
-		if uint64(len(output.Output)) != modules.SectorSize {
-			t.Fatalf("expected returned data to have length %v but was %v", modules.SectorSize, len(output.Output))
-		}
-		if !output.ExecutionCost.Equals(cost) {
-			t.Fatalf("execution cost doesn't match expected execution cost: %v != %v", output.ExecutionCost.HumanString(), cost.HumanString())
-		}
-		if !budget.Remaining().Equals(cost.Sub(output.ExecutionCost)) {
-			t.Fatalf("budget should be equal to the initial budget minus the execution cost: %v != %v",
-				budget.Remaining().HumanString(), cost.Sub(output.ExecutionCost).HumanString())
-		}
-		if !output.AdditionalCollateral.Equals(collateral) {
-			t.Fatalf("collateral doesnt't match expected collateral: %v != %v", output.AdditionalCollateral.HumanString(), collateral.HumanString())
-		}
-		if !output.PotentialRefund.Equals(refund) {
-			t.Fatalf("refund doesn't match expected refund: %v != %v", output.PotentialRefund.HumanString(), refund.HumanString())
-		}
-		sectorData = output.Output
-		numOutputs++
->>>>>>> 5e055f67
 	}
 	expectedOutputs := []Output{
 		{
@@ -121,12 +53,13 @@
 				Proof:         []crypto.Hash{},
 				Output:        outputData,
 			},
-			runningValues,
+			runningValues[1],
 		},
 	}
 
 	// Execute it.
-	finalize, outputs, err := mdm.ExecuteProgram(context.Background(), pt, program, finalValues.ExecutionCost, finalValues.Collateral, so)
+	budget := modules.NewBudget(finalValues.ExecutionCost)
+	finalize, outputs, err := mdm.ExecuteProgram(context.Background(), pt, program, budget, finalValues.Collateral, so)
 	if err != nil {
 		t.Fatal(err)
 	}
@@ -146,8 +79,12 @@
 	// Create a program to read half a sector from the host.
 	offset := modules.SectorSize / 2
 	length := offset
-<<<<<<< HEAD
-	program, runningValues, finalValues, err = newReadSectorProgram(length, offset, so.sectorRoots[0], true, pt)
+
+	// Use a builder to build the program.
+	pb = modules.NewProgramBuilder()
+	pb.AddReadSectorInstruction(length, offset, so.sectorRoots[0], true)
+	program = pb.Program()
+	runningValues, finalValues, err = pb.Values(pt, true)
 	if err != nil {
 		t.Fatal(err)
 	}
@@ -171,64 +108,15 @@
 				Proof:         proof,
 				Output:        outputData,
 			},
-			runningValues,
+			runningValues[1],
 		},
 	}
 
 	// Execute it.
-	finalize, outputs, err = mdm.ExecuteProgram(context.Background(), pt, program, finalValues.ExecutionCost, finalValues.Collateral, so)
+	budget = modules.NewBudget(finalValues.ExecutionCost)
+	finalize, outputs, err = mdm.ExecuteProgram(context.Background(), pt, program, budget, finalValues.Collateral, so)
 	if err != nil {
 		t.Fatal(err)
-=======
-	// Use a builder to build the program.
-	pb = modules.NewProgramBuilder(pt)
-	pb.AddReadSectorInstruction(length, offset, so.sectorRoots[0], true)
-	instructions, programData = pb.Program()
-	cost, refund, collateral = pb.Cost(true)
-	r = bytes.NewReader(programData)
-	dataLen = uint64(len(programData))
-	// Execute it.
-	budget = modules.NewBudget(cost)
-	finalize, outputs, err = mdm.ExecuteProgram(context.Background(), pt, instructions, budget, collateral, so, dataLen, r)
-	if err != nil {
-		t.Fatal(err)
-	}
-	// There should be one output since there was one instructions.
-	numOutputs = 0
-	for output := range outputs {
-		if err := output.Error; err != nil {
-			t.Fatal(err)
-		}
-		if output.NewSize != ics {
-			t.Fatalf("expected contract size to stay the same: %v != %v", ics, output.NewSize)
-		}
-		if output.NewMerkleRoot != imr {
-			t.Fatalf("expected merkle root to stay the same: %v != %v", imr, output.NewMerkleRoot)
-		}
-		proofStart := int(offset) / crypto.SegmentSize
-		proofEnd := int(offset+length) / crypto.SegmentSize
-		proof := crypto.MerkleRangeProof(sectorData, proofStart, proofEnd)
-		if !reflect.DeepEqual(proof, output.Proof) {
-			t.Fatal("proof doesn't match expected proof")
-		}
-		if !bytes.Equal(output.Output, sectorData[modules.SectorSize/2:]) {
-			t.Fatal("output should match the second half of the sector data")
-		}
-		if !output.ExecutionCost.Equals(cost) {
-			t.Fatalf("execution cost doesn't match expected execution cost: %v != %v", output.ExecutionCost.HumanString(), cost.HumanString())
-		}
-		if !budget.Remaining().Equals(cost.Sub(output.ExecutionCost)) {
-			t.Fatalf("budget should be equal to the initial budget minus the execution cost: %v != %v",
-				budget.Remaining().HumanString(), cost.Sub(output.ExecutionCost).HumanString())
-		}
-		if !output.AdditionalCollateral.Equals(collateral) {
-			t.Fatalf("collateral doesnt't match expected collateral: %v != %v", output.AdditionalCollateral.HumanString(), collateral.HumanString())
-		}
-		if !output.PotentialRefund.Equals(refund) {
-			t.Fatalf("refund doesn't match expected refund: %v != %v", output.PotentialRefund.HumanString(), refund.HumanString())
-		}
-		numOutputs++
->>>>>>> 5e055f67
 	}
 
 	// Check outputs.
@@ -264,56 +152,45 @@
 	// Execute it.
 	so := newTestStorageObligation(true)
 	// Use a builder to build the program.
-	pb := modules.NewProgramBuilder(pt)
+	pb := modules.NewProgramBuilder()
 	pb.AddReadSectorInstruction(readLen, 0, sectorRoot, true)
-	instructions, programData := pb.Program()
-	cost, refund, collateral := pb.Cost(true)
-	r := bytes.NewReader(programData)
-	dataLen := uint64(len(programData))
-	// Execute it.
-	budget := modules.NewBudget(cost)
-	finalize, outputs, err := mdm.ExecuteProgram(context.Background(), pt, instructions, budget, collateral, so, dataLen, r)
+	program := pb.Program()
+	runningValues, finalValues, err := pb.Values(pt, true)
 	if err != nil {
 		t.Fatal(err)
 	}
-	// There should be one output since there was one instruction.
-	numOutputs := 0
+
 	imr := crypto.Hash{}
-	for output := range outputs {
-		if err := output.Error; err != nil {
-			t.Fatal(err)
-		}
-		if output.NewSize != 0 {
-			t.Fatalf("expected contract size to stay the same: %v != %v", 0, output.NewSize)
-		}
-		if output.NewMerkleRoot != imr {
-			t.Fatalf("expected merkle root to stay the same: %v != %v", imr, output.NewMerkleRoot)
-		}
-		if len(output.Proof) != 0 {
-			t.Fatalf("expected proof length to be %v but was %v", 0, len(output.Proof))
-		}
-		if !bytes.Equal(output.Output, sectorData) {
-			t.Fatal("output data doesn't match")
-		}
-		if !output.ExecutionCost.Equals(cost) {
-			t.Fatalf("execution cost doesn't match expected execution cost: %v != %v", output.ExecutionCost.HumanString(), cost.HumanString())
-		}
-		if !budget.Remaining().Equals(cost.Sub(output.ExecutionCost)) {
-			t.Fatalf("budget should be equal to the initial budget minus the execution cost: %v != %v",
-				budget.Remaining().HumanString(), cost.Sub(output.ExecutionCost).HumanString())
-		}
-		if !output.AdditionalCollateral.Equals(collateral) {
-			t.Fatalf("collateral doesnt't match expected collateral: %v != %v", output.AdditionalCollateral.HumanString(), collateral.HumanString())
-		}
-		if !output.PotentialRefund.Equals(refund) {
-			t.Fatalf("refund doesn't match expected refund: %v != %v", output.PotentialRefund.HumanString(), refund.HumanString())
-		}
-		sectorData = output.Output
-		numOutputs++
+
+	// Expected outputs.
+	expectedOutputs := []Output{
+		{
+			output{
+				NewSize:       0,
+				NewMerkleRoot: imr,
+				Proof:         []crypto.Hash{},
+				Output:        sectorData,
+			},
+			runningValues[1],
+		},
 	}
-	if numOutputs != 1 {
-		t.Fatalf("numOutputs was %v but should be %v", numOutputs, 1)
+
+	// Execute it.
+	budget := modules.NewBudget(finalValues.ExecutionCost)
+	finalize, outputs, err := mdm.ExecuteProgram(context.Background(), pt, program, budget, finalValues.Collateral, so)
+	if err != nil {
+		t.Fatal(err)
 	}
+
+	// Check outputs.
+	_, err = testCompareOutputs(outputs, expectedOutputs)
+	if err != nil {
+		t.Fatal(err)
+	}
+	if !budget.Remaining().IsZero() {
+		t.Fatalf("budget remaining should be zero but was %v", budget.Remaining().HumanString())
+	}
+
 	// No need to finalize the program since this program is readonly.
 	if finalize != nil {
 		t.Fatal("finalize callback should be nil for readonly program")
