package mdm

import (
	"bytes"
	"context"
	"io"
	"testing"

	"gitlab.com/NebulousLabs/Sia/crypto"
	"gitlab.com/NebulousLabs/Sia/modules"
	"gitlab.com/NebulousLabs/Sia/types"
	"gitlab.com/NebulousLabs/errors"
	"gitlab.com/NebulousLabs/fastrand"
)

<<<<<<< HEAD
=======
// updateRunningCosts is a testing helper function for updating the running
// costs of a program after adding an instruction.
func updateRunningCosts(pt *modules.RPCPriceTable, runningCost, runningRefund, runningCollateral types.Currency, runningMemory uint64, cost, refund, collateral types.Currency, memory, time uint64) (types.Currency, types.Currency, types.Currency, uint64) {
	runningMemory = runningMemory + memory
	memoryCost := modules.MDMMemoryCost(pt, runningMemory, time)
	runningCost = runningCost.Add(memoryCost).Add(cost)
	runningRefund = runningRefund.Add(refund)
	runningCollateral = runningCollateral.Add(collateral)

	return runningCost, runningRefund, runningCollateral, runningMemory
}

>>>>>>> 874e5b0c
// TestNewEmptyProgram runs a program without instructions.
func TestNewEmptyProgram(t *testing.T) {
	// Create MDM
	mdm := New(newTestHost())
	var r io.Reader
	// Shouldn't be able to execute empty program.
	pt := newTestPriceTable()
	_, _, err := mdm.ExecuteProgram(context.Background(), pt, []modules.Instruction{}, modules.MDMInitCost(pt, 0, 0), types.ZeroCurrency, newTestStorageObligation(true), 0, r)
	if !errors.Contains(err, ErrEmptyProgram) {
		t.Fatal("expected ErrEmptyProgram", err)
	}
}

// TestNewProgramLowInitBudget runs a program that doesn't even have enough funds to init the MDM.
func TestNewProgramLowInitBudget(t *testing.T) {
	// Create MDM
	mdm := New(newTestHost())
	program, data, _, _, _, _ := newHasSectorProgram(crypto.Hash{}, newTestPriceTable())
	r := bytes.NewReader(data)
	// Execute the program.
	pt := newTestPriceTable()
	_, _, err := mdm.ExecuteProgram(context.Background(), pt, program, types.ZeroCurrency, types.ZeroCurrency, newTestStorageObligation(true), 0, r)
	if !errors.Contains(err, modules.ErrMDMInsufficientBudget) {
		t.Fatal("missing error")
	}
}

// TestNewProgramLowBudget runs a program with instructions with insufficient
// funds.
func TestNewProgramLowBudget(t *testing.T) {
	// Create MDM
	mdm := New(newTestHost())
	// Create instruction.
	pt := newTestPriceTable()
	instructions, programData, _, costs, err := newReadSectorProgram(modules.SectorSize, 0, crypto.Hash{}, true, pt)
	if err != nil {
		t.Fatal(err)
	}
	r := bytes.NewReader(programData)
	dataLen := uint64(len(programData))
	// Execute the program with enough money to init the mdm but not enough
	// money to execute the first instruction.
	cost := modules.MDMInitCost(pt, dataLen, 1)
	finalize, outputs, err := mdm.ExecuteProgram(context.Background(), pt, instructions, cost, costs.Collateral, newTestStorageObligation(true), dataLen, r)
	if err != nil {
		t.Fatal(err)
	}
	// The first output should contain an error.
	numOutputs := 0
	numInsufficientBudgetErrs := 0
	for output := range outputs {
		if err := output.Error; errors.Contains(err, modules.ErrMDMInsufficientBudget) {
			numInsufficientBudgetErrs++
		} else if err != nil {
			t.Fatal(err)
		}
		numOutputs++
	}
	if numOutputs != 1 {
		t.Fatalf("numOutputs was %v but should be %v", numOutputs, 1)
	}
	if numInsufficientBudgetErrs != 1 {
		t.Fatalf("numInsufficientBudgetErrs was %v but should be %v", numInsufficientBudgetErrs, 1)
	}
	// Finalize should be nil for readonly programs.
	if finalize != nil {
		t.Fatal("finalize should be 'nil' for readonly programs")
	}
}

// TestNewProgramLowCollateralBudget runs a program with instructions with insufficient
// collateral budget.
func TestNewProgramLowCollateralBudget(t *testing.T) {
	// Create MDM
	mdm := New(newTestHost())
	// Create instruction.
	pt := newTestPriceTable()
	instructions, programData, _, costs, err := newAppendProgram(fastrand.Bytes(int(modules.SectorSize)), false, pt)
	if err != nil {
		t.Fatal(err)
	}
	// Execute the program with no collateral budget.
	so := newTestStorageObligation(true)
	finalize, outputs, err := mdm.ExecuteProgram(context.Background(), pt, instructions, costs.ExecutionCost, types.ZeroCurrency, so, uint64(len(programData)), bytes.NewReader(programData))
	if err != nil {
		t.Fatal(err)
	}
	// The first output should contain an error.
	numOutputs := 0
	numInsufficientBudgetErrs := 0
	for output := range outputs {
		if err := output.Error; errors.Contains(err, modules.ErrMDMInsufficientCollateralBudget) {
			numInsufficientBudgetErrs++
		} else if err != nil {
			t.Fatalf("%v: using budget %v", err, costs.HumanString())
		}
		numOutputs++
	}
	if numOutputs != 1 {
		t.Fatalf("numOutputs was %v but should be %v", numOutputs, 1)
	}
	if numInsufficientBudgetErrs != 1 {
		t.Fatalf("numInsufficientBudgetErrs was %v but should be %v", numInsufficientBudgetErrs, 1)
	}
	// Try to finalize program. Should fail.
	if err := finalize(so); err == nil {
		t.Fatal("shouldn't be able to finalize program")
	}
}<|MERGE_RESOLUTION|>--- conflicted
+++ resolved
@@ -13,21 +13,6 @@
 	"gitlab.com/NebulousLabs/fastrand"
 )
 
-<<<<<<< HEAD
-=======
-// updateRunningCosts is a testing helper function for updating the running
-// costs of a program after adding an instruction.
-func updateRunningCosts(pt *modules.RPCPriceTable, runningCost, runningRefund, runningCollateral types.Currency, runningMemory uint64, cost, refund, collateral types.Currency, memory, time uint64) (types.Currency, types.Currency, types.Currency, uint64) {
-	runningMemory = runningMemory + memory
-	memoryCost := modules.MDMMemoryCost(pt, runningMemory, time)
-	runningCost = runningCost.Add(memoryCost).Add(cost)
-	runningRefund = runningRefund.Add(refund)
-	runningCollateral = runningCollateral.Add(collateral)
-
-	return runningCost, runningRefund, runningCollateral, runningMemory
-}
-
->>>>>>> 874e5b0c
 // TestNewEmptyProgram runs a program without instructions.
 func TestNewEmptyProgram(t *testing.T) {
 	// Create MDM
@@ -45,7 +30,7 @@
 func TestNewProgramLowInitBudget(t *testing.T) {
 	// Create MDM
 	mdm := New(newTestHost())
-	program, data, _, _, _, _ := newHasSectorProgram(crypto.Hash{}, newTestPriceTable())
+	program, data, _, _, _ := newHasSectorProgram(crypto.Hash{}, newTestPriceTable())
 	r := bytes.NewReader(data)
 	// Execute the program.
 	pt := newTestPriceTable()
