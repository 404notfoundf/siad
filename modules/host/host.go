// Package host is an implementation of the host module, and is responsible for
// participating in the storage ecosystem, turning available disk space an
// internet bandwidth into profit for the user.
package host

// TODO: what happens if the renter submits the revision early, before the
// final revision. Will the host mark the contract as complete?

// TODO: Host and renter are reporting errors where the renter is not adding
// enough fees to the file contract.

// TODO: Test the safety of the builder, it should be okay to have multiple
// builders open for up to 600 seconds, which means multiple blocks could be
// received in that time period. Should also check what happens if a parent
// gets confirmed on the blockchain before the builder is finished.

// TODO: Double check that any network connection has a finite deadline -
// handling action items properly requires that the locks held on the
// obligations eventually be released. There's also some more advanced
// implementation that needs to happen with the storage obligation locks to
// make sure that someone who wants a lock is able to get it eventually.

// TODO: Add contract compensation from form contract to the storage obligation
// financial metrics, and to the host's tracking.

// TODO: merge the network interfaces stuff, don't forget to include the
// 'announced' variable as one of the outputs.

// TODO: 'announced' doesn't tell you if the announcement made it to the
// blockchain.

// TODO: Need to make sure that the revision exchange for the renter and the
// host is being handled correctly. For the host, it's not so difficult. The
// host need only send the most recent revision every time. But, the host
// should not sign a revision unless the renter has explicitly signed such that
// the 'WholeTransaction' fields cover only the revision and that the
// signatures for the revision don't depend on anything else. The renter needs
// to verify the same when checking on a file contract revision from the host.
// If the host has submitted a file contract revision where the signatures have
// signed the whole file contract, there is an issue.

// TODO: there is a mistake in the file contract revision rpc, the host, if it
// does not have the right file contract id, should be returning an error there
// to the renter (and not just to it's calling function without informing the
// renter what's up).

// TODO: Need to make sure that the correct height is being used when adding
// sectors to the storage manager - in some places right now WindowStart is
// being used but really it's WindowEnd that should be in use.

// TODO: The host needs some way to blacklist file contracts that are being
// abusive by repeatedly getting free download batches.

// TODO: clean up all of the magic numbers in the host.

// TODO: revamp the finances for the storage obligations.

// TODO: host_test.go has commented out tests.

// TODO: network_test.go has commented out tests.

// TODO: persist_test.go has commented out tests.

// TODO: update_test.go has commented out tests.

import (
	"errors"
	"fmt"
	"net"
	"path/filepath"
	"sync"
	"time"

	"gitlab.com/NebulousLabs/Sia/build"
	"gitlab.com/NebulousLabs/Sia/crypto"
	"gitlab.com/NebulousLabs/Sia/modules"
	"gitlab.com/NebulousLabs/Sia/modules/host/contractmanager"
	"gitlab.com/NebulousLabs/Sia/persist"
	siasync "gitlab.com/NebulousLabs/Sia/sync"
	"gitlab.com/NebulousLabs/Sia/types"
	connmonitor "gitlab.com/NebulousLabs/monitor"
	"gitlab.com/NebulousLabs/siamux"
)

const (
	// Names of the various persistent files in the host.
	dbFilename   = modules.HostDir + ".db"
	logFile      = modules.HostDir + ".log"
	settingsFile = modules.HostDir + ".json"
)

var (
	// dbMetadata is a header that gets put into the database to identify a
	// version and indicate that the database holds host information.
	dbMetadata = persist.Metadata{
		Header:  "Sia Host DB",
		Version: "0.5.2",
	}

	// Nil dependency errors.
	errNilCS      = errors.New("host cannot use a nil state")
	errNilTpool   = errors.New("host cannot use a nil transaction pool")
	errNilWallet  = errors.New("host cannot use a nil wallet")
	errNilGateway = errors.New("host cannot use nil gateway")

	// rpcPriceGuaranteePeriod defines the amount of time a host will guarantee
	// its prices to the renter.
	rpcPriceGuaranteePeriod = build.Select(build.Var{
		Standard: 10 * time.Minute,
		Dev:      1 * time.Minute,
		Testing:  5 * time.Second,
	}).(time.Duration)

	// pruneExpiredRPCPriceTableFrequency is the frequency at which the host
	// checks if it can expire price tables that have an expiry in the past.
	pruneExpiredRPCPriceTableFrequency = build.Select(build.Var{
		Standard: 1 * time.Minute,
		Dev:      1 * time.Minute,
		Testing:  3 * time.Second,
	}).(time.Duration)
)

// A Host contains all the fields necessary for storing files for clients and
// performing the storage proofs on the received files.
type Host struct {
	// RPC Metrics - atomic variables need to be placed at the top to preserve
	// compatibility with 32bit systems. These values are not persistent.
	atomicDownloadCalls     uint64
	atomicErroredCalls      uint64
	atomicFormContractCalls uint64
	atomicRenewCalls        uint64
	atomicReviseCalls       uint64
	atomicSettingsCalls     uint64
	atomicUnrecognizedCalls uint64

	// Error management. There are a few different types of errors returned by
	// the host. These errors intentionally not persistent, so that the logging
	// limits of each error type will be reset each time the host is reset.
	// These values are not persistent.
	atomicCommunicationErrors uint64
	atomicConnectionErrors    uint64
	atomicConsensusErrors     uint64
	atomicInternalErrors      uint64
	atomicNormalErrors        uint64

	// Dependencies.
	cs            modules.ConsensusSet
	g             modules.Gateway
	tpool         modules.TransactionPool
	wallet        modules.Wallet
	staticAlerter *modules.GenericAlerter
	staticMux     *siamux.SiaMux
	dependencies  modules.Dependencies
	modules.StorageManager

	// Subsystems
	staticAccountManager *accountManager

	// Host ACID fields - these fields need to be updated in serial, ACID
	// transactions.
	announced    bool
	blockHeight  types.BlockHeight
	publicKey    types.SiaPublicKey
	secretKey    crypto.SecretKey
	recentChange modules.ConsensusChangeID
	unlockHash   types.UnlockHash // A wallet address that can receive coins.

	// Host transient fields - these fields are either determined at startup or
	// otherwise are not critical to always be correct.
	autoAddress          modules.NetAddress // Determined using automatic tooling in network.go
	financialMetrics     modules.HostFinancialMetrics
	settings             modules.HostInternalSettings
	revisionNumber       uint64
	workingStatus        modules.HostWorkingStatus
	connectabilityStatus modules.HostConnectabilityStatus

	// A map of storage obligations that are currently being modified. Locks on
	// storage obligations can be long-running, and each storage obligation can
	// be locked separately.
	lockedStorageObligations map[types.FileContractID]*lockedObligation

	// A set of rpc price tables that are covered by its own RW mutex. It
	// contains the host's price table and the set of price tables the host has
	// communicated to all renters, thus guaranteeing a set of prices for a
	// fixed period of time. The host's RPC prices are dynamic, and are subject
	// to various conditions specific to the RPC in question. Examples of such
	// conditions are congestion, load, liquidity, etc.
	staticPriceTables hostPrices

	// Misc state.
	db            *persist.BoltDatabase
	listener      net.Listener
	log           *persist.Logger
	mu            sync.RWMutex
	staticMonitor *connmonitor.Monitor
	persistDir    string
	port          string
	tg            siasync.ThreadGroup
}

<<<<<<< HEAD
// hostPrices is a helper struct that wraps both the host's RPC price table and
// the set of price tables containing prices it has guaranteed to all renters,
// covered by a read write mutex to help lock contention.
type hostPrices struct {
	current    modules.RPCPriceTable
	guaranteed map[types.Specifier]*modules.RPCPriceTable
	mu         sync.RWMutex
=======
// lockedObligation is a helper type that locks a TryMutex and a counter to
// indicate how many times the locked obligation has been fetched from the
// lockedStorageObligations map already.
type lockedObligation struct {
	mu siasync.TryMutex
	n  uint
>>>>>>> c762f20c
}

// checkUnlockHash will check that the host has an unlock hash. If the host
// does not have an unlock hash, an attempt will be made to get an unlock hash
// from the wallet. That may fail due to the wallet being locked, in which case
// an error is returned.
func (h *Host) checkUnlockHash() error {
	addrs, err := h.wallet.AllAddresses()
	if err != nil {
		return err
	}
	hasAddr := false
	for _, addr := range addrs {
		if h.unlockHash == addr {
			hasAddr = true
			break
		}
	}
	if !hasAddr || h.unlockHash == (types.UnlockHash{}) {
		uc, err := h.wallet.NextAddress()
		if err != nil {
			return err
		}

		// Set the unlock hash and save the host. Saving is important, because
		// the host will be using this unlock hash to establish identity, and
		// losing it will mean silently losing part of the host identity.
		h.unlockHash = uc.UnlockHash()
		err = h.saveSync()
		if err != nil {
			return err
		}
	}
	return nil
}

// managedInternalSettings returns the settings of a host.
func (h *Host) managedInternalSettings() modules.HostInternalSettings {
	h.mu.RLock()
	defer h.mu.RUnlock()
	return h.settings
}

// managedUpdatePriceTable will recalculate the RPC costs and update the host's
// price table accordingly.
func (h *Host) managedUpdatePriceTable() {
	// create a new RPC price table and set the expiry
	his := h.managedInternalSettings()
	priceTable := modules.RPCPriceTable{
		Expiry: time.Now().Add(rpcPriceGuaranteePeriod).Unix(),

		// TODO: hardcoded cost should be updated to use a better value.
		UpdatePriceTableCost: his.MinBaseRPCPrice,

		// TODO: hardcoded MDM costs should be updated to use better values.
		InitBaseCost:   his.MinBaseRPCPrice,
		MemoryTimeCost: his.MinBaseRPCPrice,
		ReadBaseCost:   his.MinBaseRPCPrice,
		ReadLengthCost: his.MinBaseRPCPrice,
	}

	// update the pricetable
	h.staticPriceTables.mu.Lock()
	h.staticPriceTables.current = priceTable
	h.staticPriceTables.mu.Unlock()
}

// threadedPruneExpiredPriceTables will expire price tables which have an expiry
// in the past.
//
// Note: threadgroup counter must be inside for loop. If not, calling 'Flush'
// on the threadgroup would deadlock.
func (h *Host) threadedPruneExpiredPriceTables() {
	for {
		func() {
			if err := h.tg.Add(); err != nil {
				return
			}
			defer h.tg.Done()

			// collect expired price tables
			now := time.Now().Unix()
			var expired []types.Specifier
			h.staticPriceTables.mu.RLock()
			for uuid, pt := range h.staticPriceTables.guaranteed {
				if now >= pt.Expiry {
					expired = append(expired, uuid)
				}
			}
			h.staticPriceTables.mu.RUnlock()

			// prune them from the map
			if len(expired) > 0 {
				h.staticPriceTables.mu.Lock()
				for _, uuid := range expired {
					delete(h.staticPriceTables.guaranteed, uuid)
				}
				h.staticPriceTables.mu.Unlock()
			}
		}()

		// Block until next cycle.
		select {
		case <-h.tg.StopChan():
			return
		case <-time.After(pruneExpiredRPCPriceTableFrequency):
			continue
		}
	}
}

// newHost returns an initialized Host, taking a set of dependencies as input.
// By making the dependencies an argument of the 'new' call, the host can be
// mocked such that the dependencies can return unexpected errors or unique
// behaviors during testing, enabling easier testing of the failure modes of
// the Host.
func newHost(dependencies modules.Dependencies, smDeps modules.Dependencies, cs modules.ConsensusSet, g modules.Gateway, tpool modules.TransactionPool, wallet modules.Wallet, mux *siamux.SiaMux, listenerAddress string, persistDir string) (*Host, error) {
	// Check that all the dependencies were provided.
	if cs == nil {
		return nil, errNilCS
	}
	if g == nil {
		return nil, errNilGateway
	}
	if tpool == nil {
		return nil, errNilTpool
	}
	if wallet == nil {
		return nil, errNilWallet
	}

	// Create the host object.
	h := &Host{
		cs:                       cs,
		g:                        g,
		tpool:                    tpool,
		wallet:                   wallet,
		staticAlerter:            modules.NewAlerter("host"),
		staticMux:                mux,
		dependencies:             dependencies,
<<<<<<< HEAD
		lockedStorageObligations: make(map[types.FileContractID]*siasync.TryMutex),
		staticPriceTables:        hostPrices{guaranteed: make(map[types.Specifier]*modules.RPCPriceTable)},
		persistDir:               persistDir,
=======
		lockedStorageObligations: make(map[types.FileContractID]*lockedObligation),

		persistDir: persistDir,
>>>>>>> c762f20c
	}

	// Call stop in the event of a partial startup.
	var err error
	defer func() {
		if err != nil {
			err = composeErrors(h.tg.Stop(), err)
		}
	}()

	// Create the perist directory if it does not yet exist.
	err = dependencies.MkdirAll(h.persistDir, 0700)
	if err != nil {
		return nil, err
	}

	// Initialize the logger, and set up the stop call that will close the
	// logger.
	h.log, err = dependencies.NewLogger(filepath.Join(h.persistDir, logFile))
	if err != nil {
		return nil, err
	}

	h.tg.AfterStop(func() {
		err = h.log.Close()
		if err != nil {
			// State of the logger is uncertain, a Println will have to
			// suffice.
			fmt.Println("Error when closing the logger:", err)
		}
	})

	// Add the storage manager to the host, and set up the stop call that will
	// close the storage manager.
	h.StorageManager, err = contractmanager.NewCustomContractManager(smDeps, filepath.Join(persistDir, "contractmanager"))
	if err != nil {
		h.log.Println("Could not open the storage manager:", err)
		return nil, err
	}
	h.tg.AfterStop(func() {
		err = h.StorageManager.Close()
		if err != nil {
			h.log.Println("Could not close storage manager:", err)
		}
	})

	// Load the prior persistence structures, and configure the host to save
	// before shutting down.
	err = h.load()
	if err != nil {
		return nil, err
	}
	h.tg.AfterStop(func() {
		err = h.saveSync()
		if err != nil {
			h.log.Println("Could not save host upon shutdown:", err)
		}
	})

	// Add the account manager subsystem
	h.staticAccountManager, err = h.newAccountManager()
	if err != nil {
		return nil, err
	}

	// Subscribe to the consensus set.
	err = h.initConsensusSubscription()
	if err != nil {
		return nil, err
	}

	// Ensure the host is consistent by pruning any stale storage obligations.
	if err := h.PruneStaleStorageObligations(); err != nil {
		h.log.Println("Could not prune stale storage obligations:", err)
		return nil, err
	}

	// Create bandwidth monitor
	h.staticMonitor = connmonitor.NewMonitor()

	// Initialize the networking. We need to hold the lock while doing so since
	// the previous load subscribed the host to the consensus set.
	h.mu.Lock()
	err = h.initNetworking(listenerAddress)
	h.mu.Unlock()
	if err != nil {
		h.log.Println("Could not initialize host networking:", err)
		return nil, err
	}

	// Initialize the RPC price table
	h.managedUpdatePriceTable()

	// Ensure the expired RPC tables get pruned as to not leak memory
	go h.threadedPruneExpiredPriceTables()

	return h, nil
}

// New returns an initialized Host.
func New(cs modules.ConsensusSet, g modules.Gateway, tpool modules.TransactionPool, wallet modules.Wallet, mux *siamux.SiaMux, address string, persistDir string) (*Host, error) {
	return newHost(modules.ProdDependencies, new(modules.ProductionDependencies), cs, g, tpool, wallet, mux, address, persistDir)
}

// NewCustomHost returns an initialized Host using the provided dependencies.
func NewCustomHost(deps modules.Dependencies, cs modules.ConsensusSet, g modules.Gateway, tpool modules.TransactionPool, wallet modules.Wallet, mux *siamux.SiaMux, address string, persistDir string) (*Host, error) {
	return newHost(deps, new(modules.ProductionDependencies), cs, g, tpool, wallet, mux, address, persistDir)
}

// NewCustomTestHost allows passing in both host dependencies and storage
// manager dependencies. Used solely for testing purposes, to allow dependency
// injection into the host's submodules.
func NewCustomTestHost(deps modules.Dependencies, smDeps modules.Dependencies, cs modules.ConsensusSet, g modules.Gateway, tpool modules.TransactionPool, wallet modules.Wallet, mux *siamux.SiaMux, address string, persistDir string) (*Host, error) {
	return newHost(deps, smDeps, cs, g, tpool, wallet, mux, address, persistDir)
}

// Close shuts down the host.
func (h *Host) Close() error {
	return h.tg.Stop()
}

// ExternalSettings returns the hosts external settings. These values cannot be
// set by the user (host is configured through InternalSettings), and are the
// values that get displayed to other hosts on the network.
func (h *Host) ExternalSettings() modules.HostExternalSettings {
	err := h.tg.Add()
	if err != nil {
		build.Critical("Call to ExternalSettings after close")
	}
	defer h.tg.Done()
	h.mu.Lock()
	defer h.mu.Unlock()
	return h.externalSettings()
}

// BandwidthCounters returns the Hosts's upload and download bandwidth
func (h *Host) BandwidthCounters() (uint64, uint64, time.Time, error) {
	if err := h.tg.Add(); err != nil {
		return 0, 0, time.Time{}, err
	}
	defer h.tg.Done()
	readBytes, writeBytes := h.staticMonitor.Counts()
	startTime := h.staticMonitor.StartTime()
	return writeBytes, readBytes, startTime, nil
}

// WorkingStatus returns the working state of the host, where working is
// defined as having received more than workingStatusThreshold settings calls
// over the period of workingStatusFrequency.
func (h *Host) WorkingStatus() modules.HostWorkingStatus {
	h.mu.RLock()
	defer h.mu.RUnlock()
	return h.workingStatus
}

// ConnectabilityStatus returns the connectability state of the host, whether
// the host can connect to itself on its configured netaddress.
func (h *Host) ConnectabilityStatus() modules.HostConnectabilityStatus {
	h.mu.RLock()
	defer h.mu.RUnlock()
	return h.connectabilityStatus
}

// FinancialMetrics returns information about the financial commitments,
// rewards, and activities of the host.
func (h *Host) FinancialMetrics() modules.HostFinancialMetrics {
	err := h.tg.Add()
	if err != nil {
		build.Critical("Call to FinancialMetrics after close")
	}
	defer h.tg.Done()
	h.mu.RLock()
	defer h.mu.RUnlock()
	return h.financialMetrics
}

// PublicKey returns the public key of the host that is used to facilitate
// relationships between the host and renter.
func (h *Host) PublicKey() types.SiaPublicKey {
	h.mu.RLock()
	defer h.mu.RUnlock()
	return h.publicKey
}

// SetInternalSettings updates the host's internal HostInternalSettings object.
func (h *Host) SetInternalSettings(settings modules.HostInternalSettings) error {
	err := h.tg.Add()
	if err != nil {
		return err
	}
	defer h.tg.Done()
	h.mu.Lock()
	defer h.mu.Unlock()

	// The host should not be accepting file contracts if it does not have an
	// unlock hash.
	if settings.AcceptingContracts {
		err := h.checkUnlockHash()
		if err != nil {
			return errors.New("internal settings not updated, no unlock hash: " + err.Error())
		}
	}

	if settings.NetAddress != "" {
		err := settings.NetAddress.IsValid()
		if err != nil {
			return errors.New("internal settings not updated, invalid NetAddress: " + err.Error())
		}
	}

	// Check if the net address for the host has changed. If it has, and it's
	// not equal to the auto address, then the host is going to need to make
	// another blockchain announcement.
	if h.settings.NetAddress != settings.NetAddress && settings.NetAddress != h.autoAddress {
		h.announced = false
	}

	h.settings = settings
	h.revisionNumber++

	// The locked storage collateral was altered, we potentially want to
	// unregister the insufficient collateral budget alert
	h.TryUnregisterInsufficientCollateralBudgetAlert()

	err = h.saveSync()
	if err != nil {
		return errors.New("internal settings updated, but failed saving to disk: " + err.Error())
	}
	return nil
}

// InternalSettings returns the settings of a host.
func (h *Host) InternalSettings() modules.HostInternalSettings {
	err := h.tg.Add()
	if err != nil {
		return modules.HostInternalSettings{}
	}
	defer h.tg.Done()
	return h.managedInternalSettings()
}

// BlockHeight returns the host's current blockheight.
func (h *Host) BlockHeight() types.BlockHeight {
	h.mu.RLock()
	defer h.mu.RUnlock()
	return h.blockHeight
}<|MERGE_RESOLUTION|>--- conflicted
+++ resolved
@@ -198,22 +198,21 @@
 	tg            siasync.ThreadGroup
 }
 
-<<<<<<< HEAD
-// hostPrices is a helper struct that wraps both the host's RPC price table and
+// hostPrices is a helper type that wraps both the host's RPC price table and
 // the set of price tables containing prices it has guaranteed to all renters,
 // covered by a read write mutex to help lock contention.
 type hostPrices struct {
 	current    modules.RPCPriceTable
 	guaranteed map[types.Specifier]*modules.RPCPriceTable
 	mu         sync.RWMutex
-=======
+}
+
 // lockedObligation is a helper type that locks a TryMutex and a counter to
 // indicate how many times the locked obligation has been fetched from the
 // lockedStorageObligations map already.
 type lockedObligation struct {
 	mu siasync.TryMutex
 	n  uint
->>>>>>> c762f20c
 }
 
 // checkUnlockHash will check that the host has an unlock hash. If the host
@@ -354,15 +353,9 @@
 		staticAlerter:            modules.NewAlerter("host"),
 		staticMux:                mux,
 		dependencies:             dependencies,
-<<<<<<< HEAD
-		lockedStorageObligations: make(map[types.FileContractID]*siasync.TryMutex),
+		lockedStorageObligations: make(map[types.FileContractID]*lockedObligation),
 		staticPriceTables:        hostPrices{guaranteed: make(map[types.Specifier]*modules.RPCPriceTable)},
 		persistDir:               persistDir,
-=======
-		lockedStorageObligations: make(map[types.FileContractID]*lockedObligation),
-
-		persistDir: persistDir,
->>>>>>> c762f20c
 	}
 
 	// Call stop in the event of a partial startup.
