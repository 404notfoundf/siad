--- conflicted
+++ resolved
@@ -357,13 +357,9 @@
 	priceTable := modules.RPCPriceTable{
 		Expiry: time.Now().Add(rpcPriceGuaranteePeriod).Unix(),
 
-<<<<<<< HEAD
-		FundAccountCost:      h.managedCalculateFundEphemeralAccountCost(),
-		UpdatePriceTableCost: h.managedCalculateUpdatePriceTableRPCPrice(),
-=======
 		// TODO: hardcoded cost should be updated to use a better value.
+		FundAccountCost:      his.MinBaseRPCPrice,
 		UpdatePriceTableCost: his.MinBaseRPCPrice,
->>>>>>> 81131043
 
 		// TODO: hardcoded MDM costs should be updated to use better values.
 		InitBaseCost:   his.MinBaseRPCPrice,
