--- conflicted
+++ resolved
@@ -33,17 +33,6 @@
 	errTimeoutOnLock = errors.New("timeout while acquiring a lock ")
 )
 
-<<<<<<< HEAD
-// StartUpdateWithTimeout acquires a lock, ensuring the caller is the only one currently
-//// allowed to perform updates on this refcounter file.
-func (rc *RefCounter) StartUpdateWithTimeout(timeout time.Duration) error {
-	if timeout < 0 {
-		rc.muUpdate.Lock()
-	} else {
-		if ok := rc.muUpdate.TryLockTimed(timeout); !ok {
-			return errTimeoutOnLock
-		}
-=======
 // StartUpdateWithTimeout acquires a lock, ensuring the caller is the only one
 // currently allowed to perform updates on this refcounter file. Returns an
 // error if the supplied timeout is <= 0 - use `StartUpdate` instead.
@@ -53,7 +42,6 @@
 	}
 	if ok := rc.muUpdate.TryLockTimed(timeout); !ok {
 		return errTimeoutOnLock
->>>>>>> c1fcd563
 	}
 	return rc.managedStartUpdate()
 }
@@ -120,7 +108,7 @@
 	if err != nil {
 		t.Fatal("RefCounter creation finished successfully but the file is not accessible:", err)
 	}
-	err = rc.StartUpdateWithTimeout(-1)
+	err = rc.StartUpdate()
 	if err != nil {
 		t.Fatal("Failed to start an update session", err)
 	}
@@ -177,7 +165,7 @@
 
 	// prepare a refcounter for the tests
 	rc := testPrepareRefCounter(2+fastrand.Uint64n(10), t)
-	err := rc.StartUpdateWithTimeout(-1)
+	err := rc.StartUpdate()
 	if err != nil {
 		t.Fatal("Failed to start an update session", err)
 	}
@@ -232,7 +220,7 @@
 
 	// prepare a refcounter for the tests
 	rc := testPrepareRefCounter(fastrand.Uint64n(10), t)
-	err := rc.StartUpdateWithTimeout(-1)
+	err := rc.StartUpdate()
 	if err != nil {
 		t.Fatal("Failed to start an update session", err)
 	}
@@ -275,7 +263,7 @@
 	if err != nil {
 		t.Fatal("RefCounter creation finished successfully but the file is not accessible:", err)
 	}
-	err = rc.StartUpdateWithTimeout(-1)
+	err = rc.StartUpdate()
 	if err != nil {
 		t.Fatal("Failed to start an update session", err)
 	}
@@ -352,7 +340,7 @@
 
 	// prepare a refcounter for the tests
 	rc := testPrepareRefCounter(2+fastrand.Uint64n(10), t)
-	err := rc.StartUpdateWithTimeout(-1)
+	err := rc.StartUpdate()
 	if err != nil {
 		t.Fatal("Failed to start an update session", err)
 	}
@@ -508,11 +496,7 @@
 
 	// prepare a refcounter for the tests
 	rc := testPrepareRefCounter(2+fastrand.Uint64n(10), t)
-<<<<<<< HEAD
-	err := rc.StartUpdateWithTimeout(-1)
-=======
 	err := rc.StartUpdate()
->>>>>>> c1fcd563
 	if err != nil {
 		t.Fatal("Failed to start an update session", err)
 	}
@@ -548,11 +532,7 @@
 	// prepare a refcounter for the tests
 	rc := testPrepareRefCounter(2+fastrand.Uint64n(10), t)
 	var updates []writeaheadlog.Update
-<<<<<<< HEAD
-	err := rc.StartUpdateWithTimeout(-1)
-=======
 	err := rc.StartUpdate()
->>>>>>> c1fcd563
 	if err != nil {
 		t.Fatal("Failed to start an update session", err)
 	}
@@ -623,11 +603,7 @@
 	// prepare a refcounter for the tests
 	rc := testPrepareRefCounter(2+fastrand.Uint64n(10), t)
 	var updates []writeaheadlog.Update
-<<<<<<< HEAD
-	err := rc.StartUpdateWithTimeout(-1)
-=======
 	err := rc.StartUpdate()
->>>>>>> c1fcd563
 	if err != nil {
 		t.Fatal("Failed to start an update session", err)
 	}
@@ -686,7 +662,7 @@
 	}
 
 	// start an update session
-	err := rc.StartUpdateWithTimeout(-1)
+	err := rc.StartUpdate()
 	if err != nil {
 		t.Fatal("Failed to start an update session", err)
 	}
@@ -719,11 +695,7 @@
 	}
 
 	// make sure we cannot start an update session on a deleted counter
-<<<<<<< HEAD
-	if err = rc.StartUpdateWithTimeout(-1); err != ErrUpdateAfterDelete {
-=======
 	if err = rc.StartUpdate(); err != ErrUpdateAfterDelete {
->>>>>>> c1fcd563
 		t.Fatal("Failed to prevent an update creation after a deletion", err)
 	}
 }
@@ -782,7 +754,7 @@
 		t.Fatal("Expected ErrInvalidSectorNumber, got:", err)
 	}
 
-	err = rc.StartUpdateWithTimeout(-1)
+	err = rc.StartUpdate()
 	if err != nil {
 		t.Fatal("Failed to initiate an update session:", err)
 	}
