package proto

import (
	"encoding/json"
	"fmt"
	"io"
	"io/ioutil"
	"os"
	"path/filepath"
	"sync"

	"gitlab.com/NebulousLabs/errors"
	"gitlab.com/NebulousLabs/writeaheadlog"

	"gitlab.com/NebulousLabs/Sia/build"
	"gitlab.com/NebulousLabs/Sia/crypto"
	"gitlab.com/NebulousLabs/Sia/modules"
	"gitlab.com/NebulousLabs/Sia/types"
	"gitlab.com/NebulousLabs/encoding"
)

const (
	updateNameInsertContract = "insertContract"
	updateNameSetHeader      = "setHeader"
	updateNameSetRoot        = "setRoot"

	// decodeMaxSizeMultiplier is multiplied with the size of an encoded object
	// to allocated a bit of extra space for decoding.
	decodeMaxSizeMultiplier = 3
)

// updateInsertContract is an update that inserts a contract into the
// contractset with the given header and roots.
type updateInsertContract struct {
	Header contractHeader
	Roots  []crypto.Hash
}

// updateSetHeader is an update that updates the header of the filecontract with
// the given id.
type updateSetHeader struct {
	ID     types.FileContractID
	Header contractHeader
}

// updateSetRoot is an update which updates the sector root at the given index
// of a filecontract with the specified id.
type updateSetRoot struct {
	ID    types.FileContractID
	Root  crypto.Hash
	Index int
}

// contractHeader holds all the information about a contract apart from the
// sector roots themselves.
type contractHeader struct {
	// transaction is the signed transaction containing the most recent
	// revision of the file contract.
	Transaction types.Transaction

	// secretKey is the key used by the renter to sign the file contract
	// transaction.
	SecretKey crypto.SecretKey

	// Same as modules.RenterContract.
	StartHeight      types.BlockHeight
	DownloadSpending types.Currency
	StorageSpending  types.Currency
	UploadSpending   types.Currency
	TotalCost        types.Currency
	ContractFee      types.Currency
	TxnFee           types.Currency
	SiafundFee       types.Currency
	Utility          modules.ContractUtility
}

// validate returns an error if the contractHeader is invalid.
func (h *contractHeader) validate() error {
	if len(h.Transaction.FileContractRevisions) == 0 {
		return errors.New("no file contract revisions")
	}
	if len(h.Transaction.FileContractRevisions[0].NewValidProofOutputs) == 0 {
		return errors.New("not enough valid proof outputs")
	}
	if len(h.Transaction.FileContractRevisions[0].UnlockConditions.PublicKeys) != 2 {
		return errors.New("wrong number of pubkeys")
	}
	return nil
}

// copyTransaction creates a deep copy of the txn struct.
func (h *contractHeader) copyTransaction() (txn types.Transaction) {
	encoding.Unmarshal(encoding.Marshal(h.Transaction), &txn)
	return
}

// LastRevision returns the last revision of the contract.
func (h *contractHeader) LastRevision() types.FileContractRevision {
	return h.Transaction.FileContractRevisions[0]
}

// ID returns the contract's ID.
func (h *contractHeader) ID() types.FileContractID {
	return h.LastRevision().ID()
}

// HostPublicKey returns the host's public key from the last contract revision.
func (h *contractHeader) HostPublicKey() types.SiaPublicKey {
	return h.LastRevision().HostPublicKey()
}

// RenterFunds returns the remaining renter funds as per the last contract
// revision.
func (h *contractHeader) RenterFunds() types.Currency {
	return h.LastRevision().ValidRenterPayout()
}

// EndHeight returns the block height of the last constract revision.
func (h *contractHeader) EndHeight() types.BlockHeight {
	return h.LastRevision().EndHeight()
}

// unappliedWalTxn is a wrapper around writeaheadlog.Transaction that guarantees
// we only call `SignalUpdatesApplied` once.
type unappliedWalTxn struct {
	err  error
	once sync.Once
	*writeaheadlog.Transaction
}

// newUnappliedWalTxn wraps a `writeaheadlog.Transaction` in an unappliedWalTxn.
func newUnappliedWalTxn(t *writeaheadlog.Transaction) *unappliedWalTxn {
	return &unappliedWalTxn{
		Transaction: t,
	}
}

// SignalUpdatesApplied calls `SignalUpdatesApplied` on the wrapped wal. It will
// do so only once.
func (t *unappliedWalTxn) SignalUpdatesApplied() error {
	t.once.Do(func() {
		t.err = t.Transaction.SignalUpdatesApplied()
	})
	return t.err
}

// newWalTxn creates a new wal transaction and automatically wraps it in an
// unappliedWalTxn.
func (c *SafeContract) newWalTxn(updates []writeaheadlog.Update) (*unappliedWalTxn, error) {
	wtxn, err := c.staticWal.NewTransaction(updates)
	if err != nil {
		return nil, err
	}
	return newUnappliedWalTxn(wtxn), nil
}

// A SafeContract contains the most recent revision transaction negotiated
// with a host, and the secret key used to sign it.
type SafeContract struct {
	header contractHeader

	// merkleRoots are the sector roots covered by this contract.
	merkleRoots *merkleRoots

	// unappliedTxns are the transactions that were written to the WAL but not
	// applied to the contract file.
	unappliedTxns []*unappliedWalTxn

	staticHeaderFile *os.File
	staticWal        *writeaheadlog.WAL
	mu               sync.Mutex

	staticRC *refCounter

	// revisionMu serializes revisions to the contract. It is acquired by
	// (ContractSet).Acquire and released by (ContractSet).Return. When holding
	// revisionMu, it is still necessary to lock mu when modifying fields
	// of the SafeContract.
	revisionMu sync.Mutex
}

// CommitPaymentIntent will commit the intent to pay a host for an rpc by
// committing the signed txn in the contract's header.
func (c *SafeContract) CommitPaymentIntent(t *unappliedWalTxn, signedTxn types.Transaction, amount types.Currency, rpc types.Specifier) error {
	c.mu.Lock()
	defer c.mu.Unlock()

	// construct new header
	newHeader := c.header
	newHeader.Transaction = signedTxn

	// TODO update contract header to support 'FundAccountSpending' or
	// 'UnknownSpending', depending on the RPC

	if err := c.applySetHeader(newHeader); err != nil {
		return err
	}
	if err := c.staticHeaderFile.Sync(); err != nil {
		return err
	}
	if err := t.SignalUpdatesApplied(); err != nil {
		return err
	}
	return c.clearUnappliedTxns()
}

// clearUnappliedTxns marks all unapplied transactions as completed without
// applying them.
func (c *SafeContract) clearUnappliedTxns() error {
	for len(c.unappliedTxns) > 0 {
		// Fetch next txn.
		txn := c.unappliedTxns[0]

		// Mark it as applied.
		err := txn.SignalUpdatesApplied()
		if err != nil {
			return err
		}

		// Remove it from the contract. In case we crash, we at least won't
		// start at the beginning again.
		c.unappliedTxns = c.unappliedTxns[1:]
	}

	// Set the slice to nil to free memory.
	c.unappliedTxns = nil
	return nil
}

// LastRevision returns the most recent revision
func (c *SafeContract) LastRevision() types.FileContractRevision {
	c.mu.Lock()
<<<<<<< HEAD
	defer c.mu.Unlock()
	return c.header.LastRevision()
=======
	h := c.header
	c.mu.Unlock()
	return h.LastRevision()
>>>>>>> d224e861
}

// Metadata returns the metadata of a renter contract
func (c *SafeContract) Metadata() modules.RenterContract {
	c.mu.Lock()
	defer c.mu.Unlock()
	h := c.header
	return modules.RenterContract{
		ID:               h.ID(),
		Transaction:      h.copyTransaction(),
		HostPublicKey:    h.HostPublicKey(),
		StartHeight:      h.StartHeight,
		EndHeight:        h.EndHeight(),
		RenterFunds:      h.RenterFunds(),
		DownloadSpending: h.DownloadSpending,
		StorageSpending:  h.StorageSpending,
		UploadSpending:   h.UploadSpending,
		TotalCost:        h.TotalCost,
		ContractFee:      h.ContractFee,
		TxnFee:           h.TxnFee,
		SiafundFee:       h.SiafundFee,
		Utility:          h.Utility,
	}
}

// RecordPaymentIntent will records the changes we are about to make to the
// revision in order to pay a host for an RPC.
func (c *SafeContract) RecordPaymentIntent(rev types.FileContractRevision, amount types.Currency, rpc types.Specifier) (*unappliedWalTxn, error) {
	c.mu.Lock()
	defer c.mu.Unlock()

	newHeader := c.header
	newHeader.Transaction.FileContractRevisions = []types.FileContractRevision{rev}
	newHeader.Transaction.TransactionSignatures = nil

	// TODO update contract header to support 'FundAccountSpending' or
	// 'UnknownSpending', depending on the RPC

	t, err := c.newWalTxn([]writeaheadlog.Update{
		c.makeUpdateSetHeader(newHeader),
	})
	if err != nil {
		return nil, err
	}
	if err := <-t.SignalSetupComplete(); err != nil {
		return nil, err
	}
	c.unappliedTxns = append(c.unappliedTxns, t)
	return t, nil
}

// Sign will sign the given hash using the safecontract's secret key
func (c *SafeContract) Sign(hash crypto.Hash) crypto.Signature {
	c.mu.Lock()
	defer c.mu.Unlock()
	return crypto.SignHash(hash, c.header.SecretKey)
}

// UpdateUtility updates the utility field of a contract.
func (c *SafeContract) UpdateUtility(utility modules.ContractUtility) error {
	c.mu.Lock()
	defer c.mu.Unlock()
	// Construct new header
	newHeader := c.header
	newHeader.Utility = utility

	// Record the intent to change the header in the wal.
	t, err := c.newWalTxn([]writeaheadlog.Update{
		c.makeUpdateSetHeader(newHeader),
	})
	if err != nil {
		return err
	}
	// Signal that the setup is completed.
	if err := <-t.SignalSetupComplete(); err != nil {
		return err
	}
	// Apply the change.
	if err := c.applySetHeader(newHeader); err != nil {
		return err
	}
	// Sync the change to disk.
	if err := c.staticHeaderFile.Sync(); err != nil {
		return err
	}
	// Signal that the update has been applied.
	if err := t.SignalUpdatesApplied(); err != nil {
		return err
	}
	return nil
}

// Utility returns the contract utility for the contract.
func (c *SafeContract) Utility() modules.ContractUtility {
	c.mu.Lock()
	defer c.mu.Unlock()
	return c.header.Utility
}

// makeUpdateInsertContract creates a writeaheadlog.Update to insert a new
// contract into the contractset.
func makeUpdateInsertContract(h contractHeader, roots []crypto.Hash) (writeaheadlog.Update, error) {
	// Validate header.
	if err := h.validate(); err != nil {
		return writeaheadlog.Update{}, err
	}
	// Create update.
	return writeaheadlog.Update{
		Name: updateNameInsertContract,
		Instructions: encoding.Marshal(updateInsertContract{
			Header: h,
			Roots:  roots,
		}),
	}, nil
}

// makeUpdateSetHeader creates an update that changes the header.
func (c *SafeContract) makeUpdateSetHeader(h contractHeader) writeaheadlog.Update {
	id := c.header.ID()
	return writeaheadlog.Update{
		Name: updateNameSetHeader,
		Instructions: encoding.Marshal(updateSetHeader{
			ID:     id,
			Header: h,
		}),
	}
}

// makeUpdateSetRoot creates an update that sets a given root, existing or not.
func (c *SafeContract) makeUpdateSetRoot(root crypto.Hash, index int) writeaheadlog.Update {
	id := c.header.ID()
	return writeaheadlog.Update{
		Name: updateNameSetRoot,
		Instructions: encoding.Marshal(updateSetRoot{
			ID:    id,
			Root:  root,
			Index: index,
		}),
	}
}

// makeUpdateRefCounterAppend creates a WAL update that sets a given
// refcounter value. If there is no open refcounter update session this method
// will open one. This update session will be closed when we apply the update.
func (c *SafeContract) makeUpdateRefCounterAppend() (writeaheadlog.Update, error) {
	if build.Release != "testing" {
		return writeaheadlog.Update{}, nil // no update needed
	}
	// TODO This hidden retry is a problem that we need to refactor away, most
	// 	probably by refactoring the entire `contract` workflow. The same applies
	// 	to `applyRefCounterUpdate`.
	u, err := c.staticRC.callAppend()
	// If we don't have an update session open one and try again.
	if errors.Contains(err, ErrUpdateWithoutUpdateSession) {
		if err = c.staticRC.callStartUpdate(); err != nil {
			return writeaheadlog.Update{}, err
		}
		u, err = c.staticRC.callAppend()
	}
	return u, err
}

// applyRefCounterUpdate applies a refcounter WAL update. If there is no open
// update session, it will open one and it will leave it open. This update
// session must be closed by the calling method.
func (c *SafeContract) applyRefCounterUpdate(u writeaheadlog.Update) error {
	if build.Release != "testing" {
		return nil
	}
	err := c.staticRC.callCreateAndApplyTransaction(u)
	// If we don't have an open update session open one and try again.
	if errors.Contains(err, ErrUpdateWithoutUpdateSession) {
		if err = c.staticRC.callStartUpdate(); err != nil {
			return err
		}
		err = c.staticRC.callCreateAndApplyTransaction(u)
	}
	return err
}

// applySetHeader directly makes changes to the contract header on disk without
// going through a WAL transaction.
func (c *SafeContract) applySetHeader(h contractHeader) error {
	if build.DEBUG {
		// read the existing header on disk, to make sure we aren't overwriting
		// it with an older revision
		var oldHeader contractHeader
		headerBytes, err := ioutil.ReadAll(c.staticHeaderFile)
		if err == nil {
			if err := encoding.Unmarshal(headerBytes, &oldHeader); err == nil {
				if oldHeader.LastRevision().NewRevisionNumber > h.LastRevision().NewRevisionNumber {
					build.Critical("overwriting a newer revision:", oldHeader.LastRevision().NewRevisionNumber, h.LastRevision().NewRevisionNumber)
				}
			}
		}
	}
	headerBytes := encoding.Marshal(h)
	if _, err := c.staticHeaderFile.WriteAt(headerBytes, 0); err != nil {
		return err
	}
	c.header = h
	return nil
}

// applySetRoot directly sets a given root hash at a given index on disk without
// going through a WAL transaction.
func (c *SafeContract) applySetRoot(root crypto.Hash, index int) error {
	return c.merkleRoots.insert(index, root)
}

// managedRecordAppendIntent creates a WAL update that adds a new sector to the
// contract and queues this update for application.
func (c *SafeContract) managedRecordAppendIntent(rev types.FileContractRevision, root crypto.Hash, storageCost, bandwidthCost types.Currency) (*unappliedWalTxn, error) {
	c.mu.Lock()
	defer c.mu.Unlock()
	// construct new header
	// NOTE: this header will not include the host signature
	newHeader := c.header
	newHeader.Transaction.FileContractRevisions = []types.FileContractRevision{rev}
	newHeader.Transaction.TransactionSignatures = nil
	newHeader.StorageSpending = newHeader.StorageSpending.Add(storageCost)
	newHeader.UploadSpending = newHeader.UploadSpending.Add(bandwidthCost)

	updates := []writeaheadlog.Update{
		c.makeUpdateSetHeader(newHeader),
		c.makeUpdateSetRoot(root, c.merkleRoots.len()),
	}
	if build.Release == "testing" {
		rcUpdate, err := c.makeUpdateRefCounterAppend()
		if err != nil {
			return nil, errors.AddContext(err, "failed to create a refcounter update")
		}
		updates = append(updates, rcUpdate)
	}
	t, err := c.newWalTxn(updates)
	if err != nil {
		return nil, err
	}
	if err := <-t.SignalSetupComplete(); err != nil {
		return nil, err
	}
	c.unappliedTxns = append(c.unappliedTxns, t)
	return t, nil
}

// managedCommitAppend ignores the header update in the given transaction and
// instead applies a new one based on the provided signedTxn. This is necessary
// if we run into a desync of contract revisions between renter and host.
func (c *SafeContract) managedCommitAppend(t *unappliedWalTxn, signedTxn types.Transaction, storageCost, bandwidthCost types.Currency) error {
	c.mu.Lock()
	defer c.mu.Unlock()
	// construct new header
	newHeader := c.header
	newHeader.Transaction = signedTxn
	newHeader.StorageSpending = newHeader.StorageSpending.Add(storageCost)
	newHeader.UploadSpending = newHeader.UploadSpending.Add(bandwidthCost)

	// we need this declaration so we don't shadow useful variables further down
	var err error
	if err = c.applySetHeader(newHeader); err != nil {
		return err
	}

	// pluck the refcounter and setRoot updates from the WAL txn
	for _, u := range t.Updates {
		switch u.Name {
		case updateNameSetHeader:
			// do nothing - we already applied a new version of this update
		case updateNameSetRoot:
			var sru updateSetRoot
			if err := encoding.Unmarshal(u.Instructions, &sru); err != nil {
				return err
			}
			if err := c.applySetRoot(sru.Root, sru.Index); err != nil {
				return err
			}
		case updateNameRCWriteAt:
			if err = c.applyRefCounterUpdate(u); err != nil {
				return errors.AddContext(err, "failed to apply refcounter update")
			}
			if err = c.staticRC.callUpdateApplied(); err != nil {
				return err
			}
		default:
			build.Critical("unexpected update", u.Name)
		}
	}

	if err = c.staticHeaderFile.Sync(); err != nil {
		return err
	}
	if err = t.SignalUpdatesApplied(); err != nil {
		return err
	}
	if err := c.clearUnappliedTxns(); err != nil {
		return errors.AddContext(err, "failed to clear unapplied txns")
	}
	return nil
}

// managedRecordDownloadIntent creates a WAL update that updates the header with
// the new download costs.
func (c *SafeContract) managedRecordDownloadIntent(rev types.FileContractRevision, bandwidthCost types.Currency) (*unappliedWalTxn, error) {
	c.mu.Lock()
	defer c.mu.Unlock()
	// construct new header
	// NOTE: this header will not include the host signature
	newHeader := c.header
	newHeader.Transaction.FileContractRevisions = []types.FileContractRevision{rev}
	newHeader.Transaction.TransactionSignatures = nil
	newHeader.DownloadSpending = newHeader.DownloadSpending.Add(bandwidthCost)

	t, err := c.newWalTxn([]writeaheadlog.Update{
		c.makeUpdateSetHeader(newHeader),
	})
	if err != nil {
		return nil, err
	}
	if err := <-t.SignalSetupComplete(); err != nil {
		return nil, err
	}
	c.unappliedTxns = append(c.unappliedTxns, t)
	return t, nil
}

// managedCommitDownload *ignores* all updates in the given transaction and
// instead applies the provided signedTxn. See managedCommitAppend.
func (c *SafeContract) managedCommitDownload(t *unappliedWalTxn, signedTxn types.Transaction, bandwidthCost types.Currency) error {
	c.mu.Lock()
	defer c.mu.Unlock()
	// construct new header
	newHeader := c.header
	newHeader.Transaction = signedTxn
	newHeader.DownloadSpending = newHeader.DownloadSpending.Add(bandwidthCost)

	if err := c.applySetHeader(newHeader); err != nil {
		return err
	}
	if err := c.staticHeaderFile.Sync(); err != nil {
		return err
	}
	if err := t.SignalUpdatesApplied(); err != nil {
		return err
	}
	if err := c.clearUnappliedTxns(); err != nil {
		return errors.AddContext(err, "failed to clear unapplied txns")
	}
	return nil
}

// managedRecordClearContractIntent records the changes we are about to make to
// the revision in the WAL of the contract.
func (c *SafeContract) managedRecordClearContractIntent(rev types.FileContractRevision, bandwidthCost types.Currency) (*unappliedWalTxn, error) {
	c.mu.Lock()
	defer c.mu.Unlock()
	// construct new header
	// NOTE: this header will not include the host signature
	newHeader := c.header
	newHeader.Transaction.FileContractRevisions = []types.FileContractRevision{rev}
	newHeader.Transaction.TransactionSignatures = nil
	newHeader.UploadSpending = newHeader.UploadSpending.Add(bandwidthCost)

	t, err := c.newWalTxn([]writeaheadlog.Update{
		c.makeUpdateSetHeader(newHeader),
	})
	if err != nil {
		return nil, err
	}
	if err := <-t.SignalSetupComplete(); err != nil {
		return nil, err
	}
	c.unappliedTxns = append(c.unappliedTxns, t)
	return t, nil
}

// managedCommitClearContract commits the changes we made to the revision when
// clearing a contract to the WAL of the contract.
func (c *SafeContract) managedCommitClearContract(t *unappliedWalTxn, signedTxn types.Transaction, bandwidthCost types.Currency) error {
	c.mu.Lock()
	defer c.mu.Unlock()
	// construct new header
	newHeader := c.header
	newHeader.Transaction = signedTxn
	newHeader.UploadSpending = newHeader.UploadSpending.Add(bandwidthCost)

	if err := c.applySetHeader(newHeader); err != nil {
		return err
	}
	if err := c.staticHeaderFile.Sync(); err != nil {
		return err
	}
	if err := t.SignalUpdatesApplied(); err != nil {
		return err
	}
	if err := c.clearUnappliedTxns(); err != nil {
		return errors.AddContext(err, "failed to clear unapplied txns")
	}
	return nil
}

// managedCommitTxns commits the unapplied transactions to the contract file and marks
// the transactions as applied.
func (c *SafeContract) managedCommitTxns() error {
	c.mu.Lock()
	defer c.mu.Unlock()
	// We need a way of finding out whether we need to close the refcounter's
	// update session here. This will only be necessary if there are refcounter
	// updates in the queue. We don't want to close the session in other cases
	// because that can close someone else's session.
	rcUpdatesApplied := false
	for _, t := range c.unappliedTxns {
		for _, update := range t.Updates {
			switch update.Name {
			case updateNameSetHeader:
				var u updateSetHeader
				if err := unmarshalHeader(update.Instructions, &u); err != nil {
					return err
				}
				if err := c.applySetHeader(u.Header); err != nil {
					return err
				}
			case updateNameSetRoot:
				var u updateSetRoot
				if err := encoding.Unmarshal(update.Instructions, &u); err != nil {
					return err
				}
				if err := c.applySetRoot(u.Root, u.Index); err != nil {
					return err
				}
			case updateNameRCWriteAt:
				if err := c.applyRefCounterUpdate(update); err != nil {
					return err
				}
				rcUpdatesApplied = true
			}
		}
		if err := c.staticHeaderFile.Sync(); err != nil {
			return err
		}
		if err := t.SignalUpdatesApplied(); err != nil {
			return err
		}
	}
	if rcUpdatesApplied {
		if err := c.staticRC.callUpdateApplied(); err != nil {
			return err
		}
	}
	c.unappliedTxns = nil
	return nil
}

// managedSyncRevision checks whether rev accords with the SafeContract's most
// recent revision; if it does not, managedSyncRevision attempts to synchronize
// with rev by committing any uncommitted WAL transactions. If the revisions
// still do not match, and the host's revision is ahead of the renter's,
// managedSyncRevision uses the host's revision. Alongside a possible error this
// function returns a boolean that indicates whether a resync was attempted.
func (c *SafeContract) managedSyncRevision(rev types.FileContractRevision, sigs []types.TransactionSignature) error {
	c.mu.Lock()
	defer c.mu.Unlock()

	// Our current revision should always be signed. If it isn't, we have no
	// choice but to accept the host's revision.
	if len(c.header.Transaction.TransactionSignatures) == 0 {
		c.header.Transaction.FileContractRevisions[0] = rev
		c.header.Transaction.TransactionSignatures = sigs
		return nil
	}

	ourRev := c.header.LastRevision()

	// If the revision number and Merkle root match, we don't need to do
	// anything.
	if rev.NewRevisionNumber == ourRev.NewRevisionNumber && rev.NewFileMerkleRoot == ourRev.NewFileMerkleRoot {
		// If any other fields mismatch, it must be our fault, since we signed
		// the revision reported by the host. So, to ensure things are
		// consistent, we blindly overwrite our revision with the host's.
		c.header.Transaction.FileContractRevisions[0] = rev
		c.header.Transaction.TransactionSignatures = sigs
		return nil
	}

	// The host should never report a lower revision number than ours. If they
	// do, it may mean they are intentionally (and maliciously) trying to
	// "rewind" the contract to an earlier state. Even if the host does not have
	// ill intent, this would mean that they failed to commit one or more
	// revisions to durable storage, which reflects very poorly on them.
	if rev.NewRevisionNumber < ourRev.NewRevisionNumber {
		return &revisionNumberMismatchError{ourRev.NewRevisionNumber, rev.NewRevisionNumber}
	}

	// At this point, we know that either the host's revision number is above
	// ours, or their Merkle root differs. Search our unapplied WAL transactions
	// for one that might synchronize us with the host.
	for _, t := range c.unappliedTxns {
		for _, update := range t.Updates {
			if update.Name == updateNameSetHeader {
				var u updateSetHeader
				if err := unmarshalHeader(update.Instructions, &u); err != nil {
					return err
				}
				unappliedRev := u.Header.LastRevision()
				if unappliedRev.NewRevisionNumber != rev.NewRevisionNumber || unappliedRev.NewFileMerkleRoot != rev.NewFileMerkleRoot {
					continue
				}

				// found a matching header, but it still won't have the host's
				// signatures, since those aren't added until the transaction is
				// committed. Add the signatures supplied by the host and commit
				// the header.
				u.Header.Transaction.TransactionSignatures = sigs
				if err := c.applySetHeader(u.Header); err != nil {
					return err
				}
				if err := c.staticHeaderFile.Sync(); err != nil {
					return err
				}
				// drop all unapplied transactions
				if err := c.clearUnappliedTxns(); err != nil {
					return errors.AddContext(err, "failed to clear unapplied txns")
				}
				return nil
			}
		}
	}

	// The host's revision is still different, and we have no unapplied
	// transactions containing their revision. At this point, the best we can do
	// is accept their revision. This isn't ideal, but at least there's no
	// security risk, since we *did* sign the revision that the host is
	// claiming. Worst case, certain contract metadata (e.g. UploadSpending)
	// will be incorrect.
	c.header.Transaction.FileContractRevisions[0] = rev
	c.header.Transaction.TransactionSignatures = sigs

	// Drop the WAL transactions, since they can't conceivably help us.
	if err := c.clearUnappliedTxns(); err != nil {
		return errors.AddContext(err, "failed to clear unapplied txns")
	}
	return nil
}

// managedInsertContract inserts a contract into the set in an ACID fashion
// using the set's WAL.
func (cs *ContractSet) managedInsertContract(h contractHeader, roots []crypto.Hash) (modules.RenterContract, error) {
	insertUpdate, err := makeUpdateInsertContract(h, roots)
	if err != nil {
		return modules.RenterContract{}, err
	}
	txn, err := cs.staticWal.NewTransaction([]writeaheadlog.Update{insertUpdate})
	if err != nil {
		return modules.RenterContract{}, err
	}
	err = <-txn.SignalSetupComplete()
	if err != nil {
		return modules.RenterContract{}, err
	}
	rc, err := cs.managedApplyInsertContractUpdate(insertUpdate)
	if err != nil {
		return modules.RenterContract{}, err
	}
	err = txn.SignalUpdatesApplied()
	if err != nil {
		return modules.RenterContract{}, err
	}
	return rc, nil
}

// managedApplyInsertContractUpdate applies the update to insert a contract into
// a set. This will overwrite existing contracts of the same name to make sure
// the update is idempotent.
func (cs *ContractSet) managedApplyInsertContractUpdate(update writeaheadlog.Update) (modules.RenterContract, error) {
	// Sanity check update.
	if update.Name != updateNameInsertContract {
		return modules.RenterContract{}, fmt.Errorf("can't call managedApplyInsertContractUpdate on update of type '%v'", update.Name)
	}
	// Decode update.
	var insertUpdate updateInsertContract
	if err := encoding.UnmarshalAll(update.Instructions, &insertUpdate); err != nil {
		return modules.RenterContract{}, err
	}
	h := insertUpdate.Header
	roots := insertUpdate.Roots
	// Validate header.
	if err := h.validate(); err != nil {
		return modules.RenterContract{}, err
	}
	headerFilePath := filepath.Join(cs.staticDir, h.ID().String()+contractHeaderExtension)
	rootsFilePath := filepath.Join(cs.staticDir, h.ID().String()+contractRootsExtension)
	rcFilePath := filepath.Join(cs.staticDir, h.ID().String()+refCounterExtension)
	// create the files.
	headerFile, err := os.OpenFile(headerFilePath, os.O_RDWR|os.O_CREATE|os.O_TRUNC, modules.DefaultFilePerm)
	if err != nil {
		return modules.RenterContract{}, err
	}
	rootsFile, err := os.OpenFile(rootsFilePath, os.O_RDWR|os.O_CREATE|os.O_TRUNC, modules.DefaultFilePerm)
	if err != nil {
		return modules.RenterContract{}, err
	}
	// write header
	if _, err := headerFile.Write(encoding.Marshal(h)); err != nil {
		return modules.RenterContract{}, err
	}
	// Interrupt if necessary.
	if cs.staticDeps.Disrupt("InterruptContractInsertion") {
		return modules.RenterContract{}, errors.New("interrupted")
	}
	// write roots
	merkleRoots := newMerkleRoots(rootsFile)
	for _, root := range roots {
		if err := merkleRoots.push(root); err != nil {
			return modules.RenterContract{}, err
		}
	}
	// sync both files
	if err := headerFile.Sync(); err != nil {
		return modules.RenterContract{}, err
	}
	if err := rootsFile.Sync(); err != nil {
		return modules.RenterContract{}, err
	}
	var rc *refCounter
	if build.Release == "testing" {
		rc, err = newRefCounter(rcFilePath, uint64(len(roots)), cs.staticWal)
		if err != nil {
			return modules.RenterContract{}, errors.AddContext(err, "failed to create a refcounter")
		}
	}
	sc := &SafeContract{
		header:           h,
		merkleRoots:      merkleRoots,
		staticHeaderFile: headerFile,
		staticWal:        cs.staticWal,
		staticRC:         rc,
	}
	// Compatv144 fix missing void output.
	cs.mu.Lock()
	cs.contracts[sc.header.ID()] = sc
	cs.pubKeys[h.HostPublicKey().String()] = sc.header.ID()
	cs.mu.Unlock()
	return sc.Metadata(), nil
}

// loadSafeContractHeader will load a contract from disk, checking for legacy
// encodings if initial attempts fail.
func loadSafeContractHeader(f io.ReadSeeker, decodeMaxSize int) (contractHeader, error) {
	var header contractHeader
	err := encoding.NewDecoder(f, decodeMaxSize).Decode(&header)
	if err != nil {
		// Unable to decode the old header, try a new decode. Seek the file back
		// to the beginning.
		var v1412DecodeErr error
		_, seekErr := f.Seek(0, 0)
		if seekErr != nil {
			return contractHeader{}, errors.AddContext(errors.Compose(err, seekErr), "unable to reset file when attempting legacy decode")
		}
		header, v1412DecodeErr = contractHeaderDecodeV1412ToV1420(f, decodeMaxSize)
		if v1412DecodeErr != nil {
			return contractHeader{}, errors.AddContext(errors.Compose(err, v1412DecodeErr), "unable to decode contract header")
		}
	}
	if err := header.validate(); err != nil {
		return contractHeader{}, errors.AddContext(err, "unable to validate contract header")
	}

	return header, nil
}

// loadSafeContract loads a contract from disk and adds it to the contractset
// if it is valid.
func (cs *ContractSet) loadSafeContract(headerFileName, rootsFileName, refCountFileName string, walTxns []*writeaheadlog.Transaction) (err error) {
	headerFile, err := os.OpenFile(headerFileName, os.O_RDWR, modules.DefaultFilePerm)
	if err != nil {
		return err
	}
	rootsFile, err := os.OpenFile(rootsFileName, os.O_RDWR, modules.DefaultFilePerm)
	if err != nil {
		return err
	}
	defer func() {
		if err != nil {
			err = errors.Compose(err, headerFile.Close(), rootsFile.Close())
		}
	}()
	headerStat, err := headerFile.Stat()
	if err != nil {
		return err
	}
	header, err := loadSafeContractHeader(headerFile, int(headerStat.Size())*decodeMaxSizeMultiplier)
	if err != nil {
		return errors.AddContext(err, "unable to load contract header")
	}

	// read merkleRoots
	merkleRoots, applyTxns, err := loadExistingMerkleRoots(rootsFile)
	if err != nil {
		return errors.AddContext(err, "unable to load the merkle roots of the contract")
	}
	// add relevant unapplied transactions
	var unappliedTxns []*unappliedWalTxn
	for _, t := range walTxns {
		// NOTE: we assume here that if any of the updates apply to the
		// contract, the whole transaction applies to the contract.
		if len(t.Updates) == 0 {
			continue
		}
		var id types.FileContractID
		switch update := t.Updates[0]; update.Name {
		case updateNameSetHeader:
			var u updateSetHeader
			if err := unmarshalHeader(update.Instructions, &u); err != nil {
				return errors.AddContext(err, "unable to unmarshal the contract header during wal txn recovery")
			}
			id = u.ID
		case updateNameSetRoot:
			var u updateSetRoot
			if err := encoding.Unmarshal(update.Instructions, &u); err != nil {
				return errors.AddContext(err, "unable to unmarshal the update root set during wal txn recovery")
			}
			id = u.ID
		}
		if id == header.ID() {
			unappliedTxns = append(unappliedTxns, newUnappliedWalTxn(t))
		}
	}
	var rc *refCounter
	if build.Release == "testing" {
		// load the reference counter or create a new one if it doesn't exist
		rc, err = loadRefCounter(refCountFileName, cs.staticWal)
		if errors.Contains(err, ErrRefCounterNotExist) {
			rc, err = newRefCounter(refCountFileName, uint64(merkleRoots.numMerkleRoots), cs.staticWal)
		}
		if err != nil {
			return errors.AddContext(err, "failed to load or create a refcounter")
		}
	}
	// add to set
	sc := &SafeContract{
		header:           header,
		merkleRoots:      merkleRoots,
		unappliedTxns:    unappliedTxns,
		staticHeaderFile: headerFile,
		staticWal:        cs.staticWal,
		staticRC:         rc,
	}

	// apply the wal txns if necessary.
	if applyTxns {
		if err := sc.managedCommitTxns(); err != nil {
			return errors.AddContext(err, "unable to commit the wal transactions during contractset recovery")
		}
	}
	cs.contracts[sc.header.ID()] = sc
	cs.pubKeys[header.HostPublicKey().String()] = sc.header.ID()
	return nil
}

// ConvertV130Contract creates a contract file for a v130 contract.
func (cs *ContractSet) ConvertV130Contract(c V130Contract, cr V130CachedRevision) error {
	m, err := cs.managedInsertContract(contractHeader{
		Transaction:      c.LastRevisionTxn,
		SecretKey:        c.SecretKey,
		StartHeight:      c.StartHeight,
		DownloadSpending: c.DownloadSpending,
		StorageSpending:  c.StorageSpending,
		UploadSpending:   c.UploadSpending,
		TotalCost:        c.TotalCost,
		ContractFee:      c.ContractFee,
		TxnFee:           c.TxnFee,
		SiafundFee:       c.SiafundFee,
	}, c.MerkleRoots)
	if err != nil {
		return err
	}
	// if there is a cached revision, store it as an unapplied WAL transaction
	if cr.Revision.NewRevisionNumber != 0 {
		sc, ok := cs.Acquire(m.ID)
		if !ok {
			return errors.New("contract set is missing contract that was just added")
		}
		defer cs.Return(sc)
		if len(cr.MerkleRoots) == sc.merkleRoots.len()+1 {
			root := cr.MerkleRoots[len(cr.MerkleRoots)-1]
			_, err = sc.managedRecordAppendIntent(cr.Revision, root, types.ZeroCurrency, types.ZeroCurrency)
		} else {
			_, err = sc.managedRecordDownloadIntent(cr.Revision, types.ZeroCurrency)
		}
		if err != nil {
			return err
		}
	}
	return nil
}

// A V130Contract specifies the v130 contract format.
type V130Contract struct {
	HostPublicKey    types.SiaPublicKey         `json:"hostpublickey"`
	ID               types.FileContractID       `json:"id"`
	LastRevision     types.FileContractRevision `json:"lastrevision"`
	LastRevisionTxn  types.Transaction          `json:"lastrevisiontxn"`
	MerkleRoots      MerkleRootSet              `json:"merkleroots"`
	SecretKey        crypto.SecretKey           `json:"secretkey"`
	StartHeight      types.BlockHeight          `json:"startheight"`
	DownloadSpending types.Currency             `json:"downloadspending"`
	StorageSpending  types.Currency             `json:"storagespending"`
	UploadSpending   types.Currency             `json:"uploadspending"`
	TotalCost        types.Currency             `json:"totalcost"`
	ContractFee      types.Currency             `json:"contractfee"`
	TxnFee           types.Currency             `json:"txnfee"`
	SiafundFee       types.Currency             `json:"siafundfee"`
}

// EndHeight returns the height at which the host is no longer obligated to
// store contract data.
func (c *V130Contract) EndHeight() types.BlockHeight {
	return c.LastRevision.NewWindowStart
}

// RenterFunds returns the funds remaining in the contract's Renter payout as
// of the most recent revision.
func (c *V130Contract) RenterFunds() types.Currency {
	if len(c.LastRevision.NewValidProofOutputs) < 2 {
		return types.ZeroCurrency
	}
	return c.LastRevision.ValidRenterPayout()
}

// A V130CachedRevision contains changes that would be applied to a
// RenterContract if a contract revision succeeded.
type V130CachedRevision struct {
	Revision    types.FileContractRevision `json:"revision"`
	MerkleRoots modules.MerkleRootSet      `json:"merkleroots"`
}

// MerkleRootSet is a set of Merkle roots, and gets encoded more efficiently.
type MerkleRootSet []crypto.Hash

// MarshalJSON defines a JSON encoding for a MerkleRootSet.
func (mrs MerkleRootSet) MarshalJSON() ([]byte, error) {
	// Copy the whole array into a giant byte slice and then encode that.
	fullBytes := make([]byte, crypto.HashSize*len(mrs))
	for i := range mrs {
		copy(fullBytes[i*crypto.HashSize:(i+1)*crypto.HashSize], mrs[i][:])
	}
	return json.Marshal(fullBytes)
}

// UnmarshalJSON attempts to decode a MerkleRootSet, falling back on the legacy
// decoding of a []crypto.Hash if that fails.
func (mrs *MerkleRootSet) UnmarshalJSON(b []byte) error {
	// Decode the giant byte slice, and then split it into separate arrays.
	var fullBytes []byte
	err := json.Unmarshal(b, &fullBytes)
	if err != nil {
		// Encoding the byte slice has failed, try decoding it as a []crypto.Hash.
		var hashes []crypto.Hash
		err := json.Unmarshal(b, &hashes)
		if err != nil {
			return err
		}
		*mrs = MerkleRootSet(hashes)
		return nil
	}

	umrs := make(MerkleRootSet, len(fullBytes)/32)
	for i := range umrs {
		copy(umrs[i][:], fullBytes[i*crypto.HashSize:(i+1)*crypto.HashSize])
	}
	*mrs = umrs
	return nil
}

// unmarshalHeader loads the header of a file contract. The load processes
// starts by attempting to load the contract assuming it is the most recent
// version of the contract. If that fails, it'll try increasingly older versions
// of the contract until it either succeeds or it runs out of decoding
// strategies to try.
func unmarshalHeader(b []byte, u *updateSetHeader) error {
	// Try unmarshalling the header.
	if err := encoding.Unmarshal(b, u); err != nil {
		// Try unmarshalling the update
		v132Err := updateSetHeaderUnmarshalV132ToV1420(b, u)
		if v132Err != nil {
			return errors.AddContext(errors.Compose(err, v132Err), "unable to unmarshal update set header")
		}
	}
	return nil
}<|MERGE_RESOLUTION|>--- conflicted
+++ resolved
@@ -230,14 +230,9 @@
 // LastRevision returns the most recent revision
 func (c *SafeContract) LastRevision() types.FileContractRevision {
 	c.mu.Lock()
-<<<<<<< HEAD
-	defer c.mu.Unlock()
-	return c.header.LastRevision()
-=======
 	h := c.header
 	c.mu.Unlock()
 	return h.LastRevision()
->>>>>>> d224e861
 }
 
 // Metadata returns the metadata of a renter contract
