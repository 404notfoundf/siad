package proto

import (
	"encoding/binary"
	"fmt"
	"math"
	"os"
	"sync"
	"time"

	siasync "gitlab.com/NebulousLabs/Sia/sync"

	"gitlab.com/NebulousLabs/Sia/modules"

	"gitlab.com/NebulousLabs/writeaheadlog"

	"gitlab.com/NebulousLabs/errors"
)

var (
	// ErrInvalidHeaderData is returned when we try to deserialize the header from
	// a []byte with incorrect data
	ErrInvalidHeaderData = errors.New("invalid header data")

	// ErrInvalidSectorNumber is returned when the requested sector doesnt' exist
	ErrInvalidSectorNumber = errors.New("invalid sector given - it does not exist")

	// ErrInvalidVersion is returned when the version of the file we are trying to
	// read does not match the current RefCounterHeaderSize
	ErrInvalidVersion = errors.New("invalid file version")

	// ErrTimeoutOnLock is returned when we timeout on getting as lock
	ErrTimeoutOnLock = errors.New("timeout while acquiring a lock ")

	// ErrUpdateWithoutUpdateSession is returned when an update operation is
	// called without an open update session
	ErrUpdateWithoutUpdateSession = errors.New("an update operation was called without an open update session")

	// ErrUpdateAfterDelete is returned when an update operation is attempted to
	// be created after a delete
	ErrUpdateAfterDelete = errors.New("updates cannot be created after a deletion")

	// RefCounterVersion defines the latest version of the RefCounter
	RefCounterVersion = [8]byte{1}

	// UpdateNameDelete is the name of an idempotent update that deletes a file
	// from the disk.
	UpdateNameDelete = "RC_DELETE"

	// UpdateNameTruncate is the name of an idempotent update that truncates a
	// refcounter file by a number of sectors.
	UpdateNameTruncate = "RC_TRUNCATE"

	// UpdateNameWriteAt is the name of an idempotent update that writes a
	// value to a position in the file.
	UpdateNameWriteAt = "RC_WRITE_AT"
)

const (
	// RefCounterHeaderSize is the size of the header in bytes
	RefCounterHeaderSize = 8
)

type (
	// RefCounter keeps track of how many references to each sector exist.
	//
	// Once the number of references drops to zero we consider the sector as
	// garbage. We move the sector to end of the data and set the
	// GarbageCollectionOffset to point to it. We can either reuse it to store
	// new data or drop it from the contract at the end of the current period
	// and before the contract renewal.
	RefCounter struct {
		RefCounterHeader

		filepath   string // where the refcounter is persisted on disk
		numSectors uint64 // used for sanity checks before we attempt mutation operations
		staticWal  *writeaheadlog.WAL
		sync.Mutex

		// utility fields
		staticDeps modules.Dependencies

		refCounterUpdateControl
	}

	// RefCounterHeader contains metadata about the reference counter file
	RefCounterHeader struct {
		Version [8]byte
	}

	// refCounterUpdateControl is a helper struct that holds fields pertaining
	// to the process of updating the refcounter
	refCounterUpdateControl struct {
		// isDeleted marks when a refcounter has been deleted and therefore
		// cannot accept further updates
		isDeleted bool
		// isUpdateInProgress marks when an update session is open and updates
		// are allowed to be created and applied
		isUpdateInProgress bool
		// newSectorCounts holds the new values of sector counters during an
		// update session, so we can use them even before they are store on disk
		newSectorCounts map[uint64]uint16
		// muUpdates controls who can create and apply updates
		muUpdate siasync.TryMutex
	}

	// u16 is a utility type for ser/des of uint16 values
	u16 [2]byte
)

// LoadRefCounter loads a refcounter from disk
func LoadRefCounter(path string, wal *writeaheadlog.WAL) (*RefCounter, error) {
	// Open the file and start loading the data.
	f, err := os.Open(path)
	if err != nil {
		return &RefCounter{}, err
	}
	defer f.Close()

	var header RefCounterHeader
	headerBytes := make([]byte, RefCounterHeaderSize)
	if _, err = f.ReadAt(headerBytes, 0); err != nil {
		return &RefCounter{}, errors.AddContext(err, "unable to read from file")
	}
	if err = deserializeHeader(headerBytes, &header); err != nil {
		return &RefCounter{}, errors.AddContext(err, "unable to load refcounter header")
	}
	if header.Version != RefCounterVersion {
		return &RefCounter{}, errors.AddContext(ErrInvalidVersion, fmt.Sprintf("expected version %d, got version %d", RefCounterVersion, header.Version))
	}
	fi, err := os.Stat(path)
	if err != nil {
		return &RefCounter{}, errors.AddContext(err, "failed to read file stats")
	}
	numSectors := uint64((fi.Size() - RefCounterHeaderSize) / 2)
	return &RefCounter{
		RefCounterHeader: header,
		filepath:         path,
		numSectors:       numSectors,
		staticWal:        wal,
		staticDeps:       modules.ProdDependencies,
		refCounterUpdateControl: refCounterUpdateControl{
			newSectorCounts: make(map[uint64]uint16),
		},
	}, nil
}

<<<<<<< HEAD
// NewCustomRefCounter creates a new sector reference counter file to accompany
// a contract file and allows setting custom dependencies
func NewCustomRefCounter(path string, numSec uint64, wal *writeaheadlog.WAL, deps modules.Dependencies) (*RefCounter, error) {
=======
// NewRefCounter creates a new sector reference counter file to accompany
// a contract file
func NewRefCounter(path string, numSec uint64, wal *writeaheadlog.WAL) (*RefCounter, error) {
>>>>>>> d2dc3a7e
	h := RefCounterHeader{
		Version: RefCounterVersion,
	}
	updateHeader := writeaheadlog.WriteAtUpdate(path, 0, serializeHeader(h))

	b := make([]byte, numSec*2)
	for i := uint64(0); i < numSec; i++ {
		binary.LittleEndian.PutUint16(b[i*2:i*2+2], 1)
	}
	updateCounters := writeaheadlog.WriteAtUpdate(path, RefCounterHeaderSize, b)

	err := wal.CreateAndApplyTransaction(writeaheadlog.ApplyUpdates, updateHeader, updateCounters)
	return &RefCounter{
		RefCounterHeader: h,
		filepath:         path,
		numSectors:       numSec,
		staticWal:        wal,
		staticDeps:       deps,
		refCounterUpdateControl: refCounterUpdateControl{
			newSectorCounts: make(map[uint64]uint16),
		},
	}, err
}

// NewRefCounter creates a new sector reference counter file to accompany
// a contract file
func NewRefCounter(path string, numSec uint64, wal *writeaheadlog.WAL) (*RefCounter, error) {
	return NewCustomRefCounter(path, numSec, wal, modules.ProdDependencies)
}

// Append appends one counter to the end of the refcounter file and
// initializes it with `1`
func (rc *RefCounter) Append() (writeaheadlog.Update, error) {
	rc.Lock()
	defer rc.Unlock()
	if !rc.isUpdateInProgress {
		return writeaheadlog.Update{}, ErrUpdateWithoutUpdateSession
	}
	if rc.isDeleted {
		return writeaheadlog.Update{}, ErrUpdateAfterDelete
	}
	rc.numSectors++
	rc.newSectorCounts[rc.numSectors-1] = 1
	return createWriteAtUpdate(rc.filepath, rc.numSectors-1, 1), nil
}

// Count returns the number of references to the given sector
func (rc *RefCounter) Count(secIdx uint64) (uint16, error) {
	rc.Lock()
	defer rc.Unlock()
	return rc.readCount(secIdx)
}

// CreateAndApplyTransaction is a helper method that creates a writeaheadlog
// transaction and applies it.
func (rc *RefCounter) CreateAndApplyTransaction(updates ...writeaheadlog.Update) error {
	rc.Lock()
	defer rc.Unlock()
	f, err := rc.staticDeps.OpenFile(rc.filepath, os.O_RDWR, modules.DefaultFilePerm)
	if err != nil {
		return errors.AddContext(err, "failed to open refcounter file in order to apply updates")
	}
	defer f.Close()
	if !rc.isUpdateInProgress {
		return ErrUpdateWithoutUpdateSession
	}
	// Create the writeaheadlog transaction.
	txn, err := rc.staticWal.NewTransaction(updates)
	if err != nil {
		return errors.AddContext(err, "failed to create wal txn")
	}
	// No extra setup is required. Signal that it is done.
	if err := <-txn.SignalSetupComplete(); err != nil {
		return errors.AddContext(err, "failed to signal setup completion")
	}
	// Apply the updates.
	if err := applyUpdates(f, updates...); err != nil {
		return errors.AddContext(err, "failed to apply updates")
	}
	// Updates are applied. Let the writeaheadlog know.
	if err := txn.SignalUpdatesApplied(); err != nil {
		return errors.AddContext(err, "failed to signal that updates are applied")
	}
	return nil
}

// Decrement decrements the reference counter of a given sector. The sector
// is specified by its sequential number (secIdx).
// Returns the updated number of references or an error.
func (rc *RefCounter) Decrement(secIdx uint64) (writeaheadlog.Update, error) {
	rc.Lock()
	defer rc.Unlock()
	if !rc.isUpdateInProgress {
		return writeaheadlog.Update{}, ErrUpdateWithoutUpdateSession
	}
	if rc.isDeleted {
		return writeaheadlog.Update{}, ErrUpdateAfterDelete
	}
	if secIdx > rc.numSectors-1 {
		return writeaheadlog.Update{}, errors.AddContext(ErrInvalidSectorNumber, "failed to decrement")
	}
	count, err := rc.readCount(secIdx)
	if err != nil {
		return writeaheadlog.Update{}, errors.AddContext(err, "failed to read count from decrement")
	}
	if count == 0 {
		return writeaheadlog.Update{}, errors.New("sector count underflow")
	}
	count--
	rc.newSectorCounts[secIdx] = count
	return createWriteAtUpdate(rc.filepath, secIdx, count), nil
}

// DeleteRefCounter deletes the counter's file from disk
func (rc *RefCounter) DeleteRefCounter() (writeaheadlog.Update, error) {
	rc.Lock()
	defer rc.Unlock()
	if !rc.isUpdateInProgress {
		return writeaheadlog.Update{}, ErrUpdateWithoutUpdateSession
	}
	if rc.isDeleted {
		return writeaheadlog.Update{}, ErrUpdateAfterDelete
	}
	// mark the refcounter as deleted and don't allow any further updates to be created
	rc.isDeleted = true
	return createDeleteUpdate(rc.filepath), nil
}

// DropSectors removes the last numSec sector counts from the refcounter file
func (rc *RefCounter) DropSectors(numSec uint64) (writeaheadlog.Update, error) {
	rc.Lock()
	defer rc.Unlock()
	if !rc.isUpdateInProgress {
		return writeaheadlog.Update{}, ErrUpdateWithoutUpdateSession
	}
	if rc.isDeleted {
		return writeaheadlog.Update{}, ErrUpdateAfterDelete
	}
	if numSec > rc.numSectors {
		return writeaheadlog.Update{}, errors.AddContext(ErrInvalidSectorNumber, "failed to drop sectors")
	}
	rc.numSectors -= numSec
	return createTruncateUpdate(rc.filepath, rc.numSectors), nil
}

// Increment increments the reference counter of a given sector. The sector
// is specified by its sequential number (secIdx).
// Returns the updated number of references or an error.
func (rc *RefCounter) Increment(secIdx uint64) (writeaheadlog.Update, error) {
	rc.Lock()
	defer rc.Unlock()
	if !rc.isUpdateInProgress {
		return writeaheadlog.Update{}, ErrUpdateWithoutUpdateSession
	}
	if rc.isDeleted {
		return writeaheadlog.Update{}, ErrUpdateAfterDelete
	}
	if secIdx > rc.numSectors-1 {
		return writeaheadlog.Update{}, errors.AddContext(ErrInvalidSectorNumber, "failed to increment")
	}
	count, err := rc.readCount(secIdx)
	if err != nil {
		return writeaheadlog.Update{}, errors.AddContext(err, "failed to read count from increment")
	}
	if count == math.MaxUint16 {
		return writeaheadlog.Update{}, errors.New("sector count overflow")
	}
	count++
	rc.newSectorCounts[secIdx] = count
	return createWriteAtUpdate(rc.filepath, secIdx, count), nil
}

// StartUpdate acquires a lock, ensuring the caller is the only one currently
// allowed to perform updates on this refcounter file. Timeout is ignored if it
// is negative.
func (rc *RefCounter) StartUpdate(timeout time.Duration) error {
	if timeout < 0 {
		rc.muUpdate.Lock()
	} else {
		if ok := rc.muUpdate.TryLockTimed(timeout); !ok {
			return ErrTimeoutOnLock
		}
	}

	rc.Lock()
	defer rc.Unlock()
	if rc.isDeleted {
		return ErrUpdateAfterDelete
	}
	// open an update session
	rc.isUpdateInProgress = true
	return nil
}

// Swap swaps the two sectors at the given indices
func (rc *RefCounter) Swap(firstIdx, secondIdx uint64) ([]writeaheadlog.Update, error) {
	rc.Lock()
	defer rc.Unlock()
	if !rc.isUpdateInProgress {
		return []writeaheadlog.Update{}, ErrUpdateWithoutUpdateSession
	}
	if rc.isDeleted {
		return []writeaheadlog.Update{}, ErrUpdateAfterDelete
	}
	if firstIdx > rc.numSectors-1 || secondIdx > rc.numSectors-1 {
		return []writeaheadlog.Update{}, errors.AddContext(ErrInvalidSectorNumber, "failed to swap sectors")
	}
	firstVal, err := rc.readCount(firstIdx)
	if err != nil {
		return []writeaheadlog.Update{}, errors.AddContext(err, "failed to read count from swap")
	}
	secondVal, err := rc.readCount(secondIdx)
	if err != nil {
		return []writeaheadlog.Update{}, errors.AddContext(err, "failed to read count from swap")
	}
	rc.newSectorCounts[firstIdx] = secondVal
	rc.newSectorCounts[secondIdx] = firstVal
	return []writeaheadlog.Update{
		createWriteAtUpdate(rc.filepath, firstIdx, secondVal),
		createWriteAtUpdate(rc.filepath, secondIdx, firstVal),
	}, nil
}

// UpdateApplied cleans up temporary data and releases the update lock, thus
// allowing other actors to acquire it in order to update the refcounter.
<<<<<<< HEAD
func (rc *RefCounter) UpdateApplied() {
	rc.Lock()
	// clean up the temp counts
	rc.newSectorCounts = make(map[uint64]uint16)
	rc.Unlock()
=======
func (rc *RefCounter) UpdateApplied() error {
	rc.mu.Lock()
	defer rc.mu.Unlock()

	// this method cannot be called if there is no active update session
	if !rc.isUpdateInProgress {
		return ErrUpdateWithoutUpdateSession
	}

	// clean up the temp counts
	rc.newSectorCounts = make(map[uint64]uint16)
>>>>>>> d2dc3a7e
	// close the update session
	rc.isUpdateInProgress = false
	// release the update lock
	rc.muUpdate.Unlock()
	return nil
}

// readCount reads the given sector count either from disk (if there are no
// pending updates) or from the in-memory cache (if there are).
func (rc *RefCounter) readCount(secIdx uint64) (uint16, error) {
	// check if the secIdx is a valid sector index based on the number of
	// sectors in the file
	if secIdx > rc.numSectors-1 {
		return 0, errors.AddContext(ErrInvalidSectorNumber, "failed to read count")
	}
	// check if the value is being changed by a pending update
	if count, ok := rc.newSectorCounts[secIdx]; ok {
		return count, nil
	}
	// read the value from disk
	f, err := rc.staticDeps.Open(rc.filepath)
	if err != nil {
		return 0, errors.AddContext(err, "failed to open the refcounter file")
	}
	defer f.Close()

	var b u16
	if _, err = f.ReadAt(b[:], int64(offset(secIdx))); err != nil {
		return 0, errors.AddContext(err, "failed to read from refcounter file")
	}
	return binary.LittleEndian.Uint16(b[:]), nil
}

// applyDeleteUpdate parses and applies a Delete update.
func applyDeleteUpdate(update writeaheadlog.Update) error {
	if update.Name != UpdateNameDelete {
		return fmt.Errorf("applyDeleteUpdate called on update of type %v", update.Name)
	}
	// Remove the file and ignore the NotExist error
	if err := os.Remove(string(update.Instructions)); !os.IsNotExist(err) {
		return err
	}
	return nil
}

// applyTruncateUpdate parses and applies a Truncate update.
func applyTruncateUpdate(f modules.File, u writeaheadlog.Update) error {
	if u.Name != UpdateNameTruncate {
		return fmt.Errorf("applyAppendTruncate called on update of type %v", u.Name)
	}
	// Decode update.
	_, newNumSec, err := readTruncateUpdate(u)
	if err != nil {
		return err
	}
	// Truncate the file to the needed size.
	return f.Truncate(RefCounterHeaderSize + int64(newNumSec)*2)
}

// applyUpdates takes a list of WAL updates and applies them.
func applyUpdates(f modules.File, updates ...writeaheadlog.Update) (err error) {
	for _, update := range updates {
		var err error
		switch update.Name {
		case UpdateNameDelete:
			err = applyDeleteUpdate(update)
		case UpdateNameTruncate:
			err = applyTruncateUpdate(f, update)
		case UpdateNameWriteAt:
			err = applyWriteAtUpdate(f, update)
		default:
			err = fmt.Errorf("unknown update type: %v", update.Name)
		}
		if err != nil {
			return err
		}
	}
	return f.Sync()
}

// applyWriteAtUpdate parses and applies a WriteAt update.
func applyWriteAtUpdate(f modules.File, u writeaheadlog.Update) error {
	if u.Name != UpdateNameWriteAt {
		return fmt.Errorf("applyAppendWriteAt called on update of type %v", u.Name)
	}
	// Decode update.
	_, secIdx, value, err := readWriteAtUpdate(u)

	// Write the value to disk.
	var b u16
	binary.LittleEndian.PutUint16(b[:], value)
	_, err = f.WriteAt(b[:], int64(offset(secIdx)))
	return err
}

// createDeleteUpdate is a helper function which creates a writeaheadlog update
// for deleting a given refcounter file.
func createDeleteUpdate(path string) writeaheadlog.Update {
	return writeaheadlog.Update{
		Name:         UpdateNameDelete,
		Instructions: []byte(path),
	}
}

// createTruncateUpdate is a helper function which creates a writeaheadlog
// update for truncating a number of sectors from the end of the file.
func createTruncateUpdate(path string, newNumSec uint64) writeaheadlog.Update {
	b := make([]byte, 8+len(path))
	binary.LittleEndian.PutUint64(b[:8], newNumSec)
	copy(b[8:8+len(path)], path)
	return writeaheadlog.Update{
		Name:         UpdateNameTruncate,
		Instructions: b,
	}
}

// createWriteAtUpdate is a helper function which creates a writeaheadlog
// update for swapping the values of two positions in the file.
func createWriteAtUpdate(path string, secIdx uint64, value uint16) writeaheadlog.Update {
	b := make([]byte, 8+2+len(path))
	binary.LittleEndian.PutUint64(b[:8], secIdx)
	binary.LittleEndian.PutUint16(b[8:10], value)
	copy(b[10:10+len(path)], path)
	return writeaheadlog.Update{
		Name:         UpdateNameWriteAt,
		Instructions: b,
	}
}

// deserializeHeader deserializes a header from []byte
func deserializeHeader(b []byte, h *RefCounterHeader) error {
	if uint64(len(b)) < RefCounterHeaderSize {
		return ErrInvalidHeaderData
	}
	copy(h.Version[:], b[:8])
	return nil
}

// offset calculates the byte offset of the sector counter in the file on disk
func offset(secIdx uint64) uint64 {
	return RefCounterHeaderSize + secIdx*2
}

// readTruncateUpdate decodes a Truncate update
func readTruncateUpdate(u writeaheadlog.Update) (path string, newNumSec uint64, err error) {
	if len(u.Instructions) < 8 {
		err = errors.New("instructions slice of update is too short to contain the size and path")
		return
	}
	newNumSec = binary.LittleEndian.Uint64(u.Instructions[:8])
	path = string(u.Instructions[8:])
	return
}

// readWriteAtUpdate decodes a WriteAt update
func readWriteAtUpdate(u writeaheadlog.Update) (path string, secIdx uint64, value uint16, err error) {
	if len(u.Instructions) < 10 {
		err = errors.New("instructions slice of update is too short to contain the size and path")
		return
	}
	secIdx = binary.LittleEndian.Uint64(u.Instructions[:8])
	value = binary.LittleEndian.Uint16(u.Instructions[8:10])
	path = string(u.Instructions[10:])
	return
}

// serializeHeader serializes a header to []byte
func serializeHeader(h RefCounterHeader) []byte {
	b := make([]byte, RefCounterHeaderSize)
	copy(b[:8], h.Version[:])
	return b
}<|MERGE_RESOLUTION|>--- conflicted
+++ resolved
@@ -145,15 +145,9 @@
 	}, nil
 }
 
-<<<<<<< HEAD
 // NewCustomRefCounter creates a new sector reference counter file to accompany
 // a contract file and allows setting custom dependencies
 func NewCustomRefCounter(path string, numSec uint64, wal *writeaheadlog.WAL, deps modules.Dependencies) (*RefCounter, error) {
-=======
-// NewRefCounter creates a new sector reference counter file to accompany
-// a contract file
-func NewRefCounter(path string, numSec uint64, wal *writeaheadlog.WAL) (*RefCounter, error) {
->>>>>>> d2dc3a7e
 	h := RefCounterHeader{
 		Version: RefCounterVersion,
 	}
@@ -379,25 +373,17 @@
 
 // UpdateApplied cleans up temporary data and releases the update lock, thus
 // allowing other actors to acquire it in order to update the refcounter.
-<<<<<<< HEAD
-func (rc *RefCounter) UpdateApplied() {
-	rc.Lock()
+func (rc *RefCounter) UpdateApplied() error {
+	rc.Lock()
+	defer rc.Unlock()
+
+	// this method cannot be called if there is no active update session
+	if !rc.isUpdateInProgress {
+		return ErrUpdateWithoutUpdateSession
+	}
+
 	// clean up the temp counts
 	rc.newSectorCounts = make(map[uint64]uint16)
-	rc.Unlock()
-=======
-func (rc *RefCounter) UpdateApplied() error {
-	rc.mu.Lock()
-	defer rc.mu.Unlock()
-
-	// this method cannot be called if there is no active update session
-	if !rc.isUpdateInProgress {
-		return ErrUpdateWithoutUpdateSession
-	}
-
-	// clean up the temp counts
-	rc.newSectorCounts = make(map[uint64]uint16)
->>>>>>> d2dc3a7e
 	// close the update session
 	rc.isUpdateInProgress = false
 	// release the update lock
