--- conflicted
+++ resolved
@@ -498,10 +498,6 @@
 
 	// give it a name and set an initial estimate on the HS queue
 	w.staticJobHasSectorQueue.weightedJobTime = float64(123 * time.Second)
-<<<<<<< HEAD
-	w.staticJobHasSectorQueue.weightedJobsCompleted = 1
-=======
->>>>>>> 2edb3378
 	w.staticHostPubKeyStr = "myworker"
 
 	// ensure PT is valid and host is considered RHP3 ready
