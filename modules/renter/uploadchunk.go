--- conflicted
+++ resolved
@@ -655,9 +655,6 @@
 	// If required, remove the chunk from the set of repairing chunks.
 	if chunkComplete && !released {
 		r.managedUpdateUploadChunkStuckStatus(uc)
-<<<<<<< HEAD
-		// Close the file entry for the completed chunk unless disrupted.
-=======
 
 		// Update the file's metadata.
 		offlineMap, goodForRenewMap, contracts, used := r.managedRenterContractsAndUtilities()
@@ -666,8 +663,7 @@
 			r.log.Print("managedCleanUpUploadChunk: failed to update file metadata", err)
 		}
 
-		// Close the file entry unless disrupted.
->>>>>>> 3c76f201
+		// Close the file entry for the completed chunk unless disrupted.
 		if !r.deps.Disrupt("disableCloseUploadEntry") {
 			err := uc.fileEntry.Close()
 			if err != nil {
