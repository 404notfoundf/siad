package renter

import (
	"sync/atomic"
	"time"

	"gitlab.com/NebulousLabs/Sia/build"

	"gitlab.com/NebulousLabs/errors"
)

type (
	// workerLoopState tracks the state of the worker loop.
	workerLoopState struct {
		// Variables to count the number of jobs running. Note that these
		// variables can only be incremented in the primary work loop of the
		// worker, because there are blocking conditions within the primary work
		// loop that need to know only one thread is running at a time, and
		// safety is derived from knowing that no new threads are launching
		// while we are waiting for all existing threads to finish.
		//
		// These values can be decremented in a goroutine.
		atomicAsyncJobsRunning uint64
		atomicSerialJobRunning uint64

		// atomicSuspectRevisionMismatch indicates that the worker encountered
		// some error where it believes that it needs to resync its contract
		// with the host.
		atomicSuspectRevisionMismatch uint64

		// Variables to track the total amount of async data outstanding. This
		// indicates the total amount of data that we expect to use from async
		// jobs that we have submitted for the worker.
		atomicReadDataOutstanding  uint64
		atomicWriteDataOutstanding uint64

		// The read data limit and the write data limit define how much work is
		// allowed to be outstanding before new jobs will be blocked from being
		// launched async.
		atomicReadDataLimit  uint64
		atomicWriteDataLimit uint64
	}
)

// staticSerialJobRunning indicates whether a serial job is currently running
// for the worker.
func (wls *workerLoopState) staticSerialJobRunning() bool {
	return atomic.LoadUint64(&wls.atomicSerialJobRunning) == 1
}

// externLaunchSerialJob will launch a serial job for the worker, ensuring that
// exclusivity is handled correctly.
//
// The 'extern' indicates that this function is only allowed to be called from
// 'threadedWorkLoop', and it is expected that only one instance of
// 'threadedWorkLoop' is ever created per-worker.
func (w *worker) externLaunchSerialJob(job func()) {
	// Mark that there is now a job running. Only one job may be running at a
	// time.
	ok := atomic.CompareAndSwapUint64(&w.staticLoopState.atomicSerialJobRunning, 0, 1)
	if !ok {
		// There already is a job running. This is not allowed.
		w.renter.log.Critical("running a job when another job is already running")
	}

	fn := func() {
		// Execute the job in a goroutine.
		job()
		// After the job has executed, update to indicate that no serial job
		// is running.
		atomic.StoreUint64(&w.staticLoopState.atomicSerialJobRunning, 0)
		// After updating to indicate that no serial job is running, wake the
		// worker to check for a new serial job.
		w.staticWake()
	}
	err := w.renter.tg.Launch(fn)
	if err != nil {
		// Renter has closed, job will not be executed.
		atomic.StoreUint64(&w.staticLoopState.atomicSerialJobRunning, 0)
		return
	}
}

// externTryLaunchSerialJob will attempt to launch a serial job on the worker.
// Only one serial job is allowed to be running at a time (each serial job
// requires exclusive access to the worker's contract). If there is already a
// serial job running, nothing will happen.
//
// The 'extern' indicates that this function is only allowed to be called from
// 'threadedWorkLoop', and it is expected that only one instance of
// 'threadedWorkLoop' is ever created per-worker.
func (w *worker) externTryLaunchSerialJob() {
	// If there is already a serial job running, that job has exclusivity, do
	// nothing.
	if w.staticLoopState.staticSerialJobRunning() {
		return
	}

	// Perform a disrupt for testing. See the implementation in
	// workerloop_test.go for more info.
	if w.renter.deps.Disrupt("TestJobSerialExecution") {
		return
	}

	// Check every potential serial job that the worker may be required to
	// perform. This scheduling allows a flood of jobs earlier in the list to
	// starve out jobs later in the list. At some point we will probably
	// revisit this to try and address the starvation issue.
	job := w.staticJobRenewQueue.callNext()
	if job != nil {
		w.externLaunchSerialJob(job.callExecute)
		return
	}
	if w.managedNeedsToUpdatePriceTable() {
		w.externLaunchSerialJob(w.staticUpdatePriceTable)
		return
	}
	if w.managedNeedsToRefillAccount() {
		w.externLaunchSerialJob(w.managedRefillAccount)
		return
	}
<<<<<<< HEAD
	if w.staticFetchBackupsJobQueue.managedHasJob() {
		w.externLaunchSerialJob(w.managedPerformFetchBackupsJob)
		return
	}
	job = w.staticJobUploadSnapshotQueue.callNext()
=======
	job := w.staticJobDownloadSnapshotQueue.callNext()
>>>>>>> 85bf17b7
	if job != nil {
		w.externLaunchSerialJob(job.callExecute)
		return
	}
	job = w.staticJobUploadSnapshotQueue.callNext()
	if job != nil {
		w.externLaunchSerialJob(job.callExecute)
		return
	}
	if w.managedHasDownloadJob() {
		w.externLaunchSerialJob(w.managedPerformDownloadChunkJob)
		return
	}
	if w.managedHasUploadJob() {
		w.externLaunchSerialJob(w.managedPerformUploadChunkJob)
		return
	}
}

// externLaunchAsyncJob accepts a function to retrieve a job and then uses that
// to retrieve a job and launch it. The bandwidth consumption will be updated as
// the job starts and finishes.
func (w *worker) externLaunchAsyncJob(job workerJob) bool {
	// Add the resource requirements to the worker loop state. Also add this
	// thread to the number of jobs running.
	uploadBandwidth, downloadBandwidth := job.callExpectedBandwidth()
	atomic.AddUint64(&w.staticLoopState.atomicReadDataOutstanding, downloadBandwidth)
	atomic.AddUint64(&w.staticLoopState.atomicWriteDataOutstanding, uploadBandwidth)
	atomic.AddUint64(&w.staticLoopState.atomicAsyncJobsRunning, 1)
	fn := func() {
		job.callExecute()
		// Subtract the outstanding data now that the job is complete. Atomic
		// subtraction works by adding and using some bit tricks.
		atomic.AddUint64(&w.staticLoopState.atomicReadDataOutstanding, -downloadBandwidth)
		atomic.AddUint64(&w.staticLoopState.atomicWriteDataOutstanding, -uploadBandwidth)
		atomic.AddUint64(&w.staticLoopState.atomicAsyncJobsRunning, ^uint64(0)) // subtract 1
		// Wake the worker to run any additional async jobs that may have been
		// blocked / ignored because there was not enough bandwidth available.
		w.staticWake()
	}
	err := w.renter.tg.Launch(fn)
	if err != nil {
		// Renter has closed, but we want to represent that the work was
		// processed anyway - returning true indicates that the worker should
		// continue processing jobs.
		atomic.AddUint64(&w.staticLoopState.atomicReadDataOutstanding, -downloadBandwidth)
		atomic.AddUint64(&w.staticLoopState.atomicWriteDataOutstanding, -uploadBandwidth)
		atomic.AddUint64(&w.staticLoopState.atomicAsyncJobsRunning, ^uint64(0)) // subtract 1
		return true
	}
	return true
}

// externTryLaunchAsyncJob will look at the async jobs which are in the worker
// queue and attempt to launch any that are ready. The job launcher will fail if
// the price table is out of date or if the worker account is empty.
//
// The job launcher will also fail if the worker has too much work in jobs
// already queued. Every time a job is launched, a bandwidth estimate is made.
// The worker will not allow more than a certain amount of bandwidth to be
// queued at once to prevent jobs from being spread too thin and sharing too
// much bandwidth.
func (w *worker) externTryLaunchAsyncJob() bool {
	// Verify that the worker has not reached its limits for doing multiple
	// jobs at once.
	readLimit := atomic.LoadUint64(&w.staticLoopState.atomicReadDataLimit)
	writeLimit := atomic.LoadUint64(&w.staticLoopState.atomicWriteDataLimit)
	readOutstanding := atomic.LoadUint64(&w.staticLoopState.atomicReadDataOutstanding)
	writeOutstanding := atomic.LoadUint64(&w.staticLoopState.atomicWriteDataOutstanding)
	if readOutstanding > readLimit || writeOutstanding > writeLimit {
		// Worker does not need to discard jobs, it is making progress, it's
		// just not launching any new jobs until its current jobs finish up.
		return false
	}

	// Perform a disrupt for testing. This is some code that ensures async job
	// launches are controlled correctly. The disrupt operates on a mock worker,
	// so it needs to happen after the ratelimit checks but before the cache,
	// price table, and account checks.
	if w.renter.deps.Disrupt("TestAsyncJobLaunches") {
		return true
	}

	// Hosts that do not support the async protocol cannot do async jobs.
	cache := w.staticCache()
	if build.VersionCmp(cache.staticHostVersion, minAsyncVersion) < 0 {
		w.managedDiscardAsyncJobs(errors.New("host version does not support async jobs"))
		return false
	}

	// A valid price table is required to perform async tasks.
	if !w.staticPriceTable().staticValid() {
		w.managedDiscardAsyncJobs(errors.New("price table with host is no longer valid"))
		return false
	}

	// RHP3 must not be on cooldown to perform async tasks.
	if w.managedOnMaintenanceCooldown() {
		w.managedDiscardAsyncJobs(errors.New("the worker account is on cooldown"))
		return false
	}

	// Check every potential async job that can be launched.
	job := w.staticJobHasSectorQueue.callNext()
	if job != nil {
		w.externLaunchAsyncJob(job)
		return true
	}
	// Check if registry jobs are supported.
	if build.VersionCmp(cache.staticHostVersion, minRegistryVersion) >= 0 {
		job = w.staticJobUpdateRegistryQueue.callNext()
		if job != nil {
			w.externLaunchAsyncJob(job)
			return true
		}
		job = w.staticJobReadRegistryQueue.callNext()
		if job != nil {
			w.externLaunchAsyncJob(job)
			return true
		}
	}
	job = w.staticJobReadQueue.callNext()
	if job != nil {
		w.externLaunchAsyncJob(job)
		return true
	}
	return false
}

// managedBlockUntilReady will block until the worker has internet connectivity.
// 'false' will be returned if a kill signal is received or if the renter is
// shut down before internet connectivity is restored. 'true' will be returned
// if internet connectivity is successfully restored.
func (w *worker) managedBlockUntilReady() bool {
	// Check internet connectivity. If the worker does not have internet
	// connectivity, block until connectivity is restored.
	for !w.renter.g.Online() {
		select {
		case <-w.renter.tg.StopChan():
			return false
		case <-w.killChan:
			return false
		case <-time.After(offlineCheckFrequency):
		}
	}
	return true
}

// managedDiscardAsyncJobs will drop all of the worker's async jobs because the
// worker has not met sufficient conditions to retain async jobs.
func (w *worker) managedDiscardAsyncJobs(err error) {
	w.staticJobHasSectorQueue.callDiscardAll(err)
	w.staticJobUpdateRegistryQueue.callDiscardAll(err)
	w.staticJobReadQueue.callDiscardAll(err)
}

// threadedWorkLoop is a perpetual loop run by the worker that accepts new jobs
// and performs them. Work is divided into two types of work, serial work and
// async work. Serial work requires exclusive access to the worker's contract,
// meaning that only one of these tasks can be performed at a time.  Async work
// can be performed with high parallelism.
func (w *worker) threadedWorkLoop() {
	// Perform a disrupt for testing.
	if w.renter.deps.Disrupt("DisableWorkerLoop") {
		return
	}

	// Upon shutdown, release all jobs.
	defer w.managedKillUploading()
	defer w.managedKillDownloading()
	defer w.staticJobHasSectorQueue.callKill()
	defer w.staticJobUpdateRegistryQueue.callKill()
	defer w.staticJobReadQueue.callKill()
	defer w.staticJobDownloadSnapshotQueue.callKill()
	defer w.staticJobUploadSnapshotQueue.callKill()

	if build.VersionCmp(w.staticCache().staticHostVersion, minAsyncVersion) >= 0 {
		// Ensure the renter's revision number of the underlying file contract
		// is in sync with the host's revision number. This check must happen at
		// the top as consecutive checks make use of the file contract for
		// payment.
		w.externTryFixRevisionMismatch()

		// The worker cannot execute any async tasks unless the price table of
		// the host is known, the balance of the worker account is known, and
		// the account has sufficient funds in it. This update is done as a
		// blocking update to ensure nothing else runs until the price table is
		// available.
		w.staticUpdatePriceTable()

		// Perform a balance check on the host and sync it to his version if
		// necessary. This avoids running into MaxBalanceExceeded errors upon
		// refill after an unclean shutdown.
		if w.staticPriceTable().staticValid() {
			w.externSyncAccountBalanceToHost()
		}

		// This update is done as a blocking update to ensure nothing else runs
		// until the account has filled.
		if w.managedNeedsToRefillAccount() {
			w.managedRefillAccount()
		}
	}

	// The worker will continuously perform jobs in a loop.
	for {
		// There are certain conditions under which the worker should either
		// block or exit. This function will block until those conditions are
		// met, returning 'true' when the worker can proceed and 'false' if the
		// worker should exit.
		if !w.managedBlockUntilReady() {
			return
		}

		// Try and fix a revision number mismatch if the flag is set. This will
		// be the case if other processes errored out with an error indicating a
		// mismatch.
		if w.staticSuspectRevisionMismatch() {
			w.externTryFixRevisionMismatch()
		}

		// Update the worker cache object, note that we do this after trying to
		// sync the revision as that might influence the contract, which is used
		// to build the cache object.
		w.staticTryUpdateCache()

		// If the worker needs to sync the account balance, perform a sync
		// operation. This should be attempted before launching any jobs.
		if w.managedNeedsToSyncAccountBalanceToHost() {
			w.externSyncAccountBalanceToHost()
		}

		// Attempt to launch a serial job. If there is already a job running,
		// this will no-op. If no job is running, a goroutine will be spun up
		// to run a job, this call is non-blocking.
		w.externTryLaunchSerialJob()

		// Attempt to launch an async job. If the async job launches
		// successfully, skip the blocking phase and attempt to launch another
		// async job.
		//
		// The worker will only allow a handful of async jobs to be running at
		// once, to protect the total usage of the network connection. The
		// worker wants to avoid a situation where 1,000 jobs each requiring a
		// large amount of bandwidth are all running simultaneously. If the
		// jobs are tiny in terms of resource footprints, the worker will allow
		// more of them to be running at once.
		if w.externTryLaunchAsyncJob() {
			continue
		}

		// Block until:
		//    + New work has been submitted
		//    + The worker is killed
		//    + The renter is stopped
		select {
		case <-w.wakeChan:
			continue
		case <-w.killChan:
			return
		case <-w.renter.tg.StopChan():
			return
		}
	}
}<|MERGE_RESOLUTION|>--- conflicted
+++ resolved
@@ -119,15 +119,12 @@
 		w.externLaunchSerialJob(w.managedRefillAccount)
 		return
 	}
-<<<<<<< HEAD
-	if w.staticFetchBackupsJobQueue.managedHasJob() {
-		w.externLaunchSerialJob(w.managedPerformFetchBackupsJob)
-		return
-	}
 	job = w.staticJobUploadSnapshotQueue.callNext()
-=======
-	job := w.staticJobDownloadSnapshotQueue.callNext()
->>>>>>> 85bf17b7
+	if job != nil {
+		w.externLaunchSerialJob(job.callExecute)
+		return
+	}
+	job = w.staticJobDownloadSnapshotQueue.callNext()
 	if job != nil {
 		w.externLaunchSerialJob(job.callExecute)
 		return
