package renter

// worker.go defines a worker with a work loop. Each worker is connected to a
// single host, and the work loop will listen for jobs and then perform them.
//
// The worker has a set of jobs that it is capable of performing. The standard
// functions for a job are Queue, Kill, and Perform. Queue will add a job to the
// queue of work of that type. Kill will empty the queue and close out any work
// that will not be completed. Perform will grab a job from the queue if one
// exists and complete that piece of work. See workerfetchbackups.go for a clean
// example.
//
// The worker has an ephemeral account on the host. It can use this account to
// pay for downloads and uploads. In order to ensure the account's balance does
// not run out, it maintains a balance target by refilling it when necessary.
//
// TODO: A single session should be added to the worker that gets maintained
// within the work loop. All jobs performed by the worker will use the worker's
// single session.
//
// TODO: The upload and download code needs to be moved into properly separated
// subsystems.
//
// TODO: Need to write testing around the kill functions in the worker, to clean
// up any queued jobs after a worker has been killed.

import (
	"fmt"
	"sync"
	"time"

	"gitlab.com/NebulousLabs/Sia/build"
	"gitlab.com/NebulousLabs/Sia/modules"
	"gitlab.com/NebulousLabs/Sia/types"

	"gitlab.com/NebulousLabs/errors"
)

var (
	// workerCacheUpdateFrequency specifies how much time must pass before the
	// worker updates its cache.
	workerCacheUpdateFrequency = build.Select(build.Var{
		Dev:      time.Second * 5,
		Standard: time.Minute,
		Testing:  time.Second,
	}).(time.Duration)
)

// A worker listens for work on a certain host.
//
// The mutex of the worker only protects the 'unprocessedChunks' and the
// 'standbyChunks' fields of the worker. The rest of the fields are only
// interacted with exclusively by the primary worker thread, and only one of
// those ever exists at a time.
//
// The workers have a concept of 'cooldown' for uploads and downloads. If a
// download or upload operation fails, the assumption is that future attempts
// are also likely to fail, because whatever condition resulted in the failure
// will still be present until some time has passed. Without any cooldowns,
// uploading and downloading with flaky hosts in the worker sets has
// substantially reduced overall performance and throughput.
type worker struct {
	// The host pub key also serves as an id for the worker, as there is only
	// one worker per host.
	staticHostFCID       types.FileContractID
	staticHostPubKey     types.SiaPublicKey
	staticHostPubKeyStr  string
	staticHostMuxAddress string
	staticHostVersion    string

	// Cached blockheight, updated by the renter when consensus changes. We
	// cache it on the worker to avoid fetching it from consensus on every RPC
	// call that requires to know the current block height.
	cachedBlockHeight types.BlockHeight

	// Cached value for the contract utility, updated infrequently.
	cachedContractID      types.FileContractID
	cachedContractUtility modules.ContractUtility

	// Download variables related to queuing work. They have a separate mutex to
	// minimize lock contention.
	downloadChunks              []*unfinishedDownloadChunk // Yet unprocessed work items.
	downloadMu                  sync.Mutex
	downloadTerminated          bool      // Has downloading been terminated for this worker?
	downloadConsecutiveFailures int       // How many failures in a row?
	downloadRecentFailure       time.Time // How recent was the last failure?

	// Job queues for the worker.
	staticFetchBackupsJobQueue   fetchBackupsJobQueue
	staticJobQueueDownloadByRoot jobQueueDownloadByRoot

	// Upload variables.
	unprocessedChunks         []*unfinishedUploadChunk // Yet unprocessed work items.
	uploadConsecutiveFailures int                      // How many times in a row uploading has failed.
	uploadRecentFailure       time.Time                // How recent was the last failure?
	uploadRecentFailureErr    error                    // What was the reason for the last failure?
	uploadTerminated          bool                     // Have we stopped uploading?

	// The staticAccount represent the renter's ephemeral account on the host.
	// It keeps track of the available balance in the account, the worker has a
	// refill mechanism that keeps the account balance filled up until the
	// staticBalanceTarget.
	staticAccount       *account
	staticBalanceTarget types.Currency

	// The staticHostPrices hold information about the price table. It has its
	// own mutex becaus we check if we need to update the price table in every
	// iteration of the worker loop.
	staticHostPrices hostPrices

	// Utilities.
	//
	// The mutex is only needed when interacting with 'downloadChunks' and
	// 'unprocessedChunks', as everything else is only accessed from the single
	// master thread.
	killChan chan struct{} // Worker will shut down if a signal is sent down this channel.
	mu       sync.Mutex
	renter   *Renter
	wakeChan chan struct{} // Worker will check queues if given a wake signal.
}

// status returns the status of the worker.
func (w *worker) status() modules.WorkerStatus {
	downloadOnCoolDown := w.onDownloadCooldown()
	uploadOnCoolDown, uploadCoolDownTime := w.onUploadCooldown()

	var uploadCoolDownErr string
	if w.uploadRecentFailureErr != nil {
		uploadCoolDownErr = w.uploadRecentFailureErr.Error()
	}

	var accountBalance types.Currency
	if w.staticAccount != nil {
		w.staticAccount.managedAvailableBalance()
	}

	return modules.WorkerStatus{
		// Contract Information
		ContractID:      w.cachedContractID,
		ContractUtility: w.cachedContractUtility,
		HostPubKey:      w.staticHostPubKey,

		// Download information
		DownloadOnCoolDown: downloadOnCoolDown,
		DownloadQueueSize:  len(w.downloadChunks),
		DownloadTerminated: w.downloadTerminated,

		// Upload information
		UploadCoolDownError: uploadCoolDownErr,
		UploadCoolDownTime:  uploadCoolDownTime,
		UploadOnCoolDown:    uploadOnCoolDown,
		UploadQueueSize:     len(w.unprocessedChunks),
		UploadTerminated:    w.uploadTerminated,

		// Ephemeral Account information
<<<<<<< HEAD
		AvailableBalance: w.staticAccount.managedAvailableBalance(),
		BalanceTarget:    w.staticBalanceTarget,
=======
		AvailableBalance:        accountBalance,
		BalanceTarget:           w.staticBalanceTarget,
		FundAccountJobQueueSize: w.staticFundAccountJobQueue.managedLen(),
>>>>>>> 5f56b49e

		// Job Queues
		BackupJobQueueSize:       w.staticFetchBackupsJobQueue.managedLen(),
		DownloadRootJobQueueSize: w.staticJobQueueDownloadByRoot.managedLen(),
	}
}

// managedBlockUntilReady will block until the worker has internet connectivity.
// 'false' will be returned if a kill signal is received or if the renter is
// shut down before internet connectivity is restored. 'true' will be returned
// if internet connectivity is successfully restored.
func (w *worker) managedBlockUntilReady() bool {
	// Check if the worker has received a kill signal, or if the renter has
	// received a stop signal.
	select {
	case <-w.renter.tg.StopChan():
		return false
	case <-w.killChan:
		return false
	default:
	}

	// Check internet connectivity. If the worker does not have internet
	// connectivity, block until connectivity is restored.
	for !w.renter.g.Online() {
		select {
		case <-w.renter.tg.StopChan():
			return false
		case <-w.killChan:
			return false
		case <-time.After(offlineCheckFrequency):
		}
	}
	return true
}

// managedUpdateCache will check how recently each of the cached values of the
// worker has been updated and update anything that is not recent enough.
//
// 'false' will be returned if the cache cannot be updated, signaling that the
// worker should exit.
func (w *worker) managedUpdateCache() bool {
	w.mu.Lock()
	defer w.mu.Unlock()

	renterContract, exists := w.renter.hostContractor.ContractByPublicKey(w.staticHostPubKey)
	if !exists {
		return false
	}
	w.cachedContractID = renterContract.ID
	w.cachedContractUtility = renterContract.Utility
	return true
}

// staticKilled is a convenience function to determine if a worker has been
// killed or not.
func (w *worker) staticKilled() bool {
	select {
	case <-w.killChan:
		return true
	default:
		return false
	}
}

// staticWake needs to be called any time that a job queued.
func (w *worker) staticWake() {
	select {
	case w.wakeChan <- struct{}{}:
	default:
	}
}

// threadedWorkLoop continually checks if work has been issued to a worker. The
// work loop checks for different types of work in a specific order, forming a
// priority queue for the various types of work. It is possible for continuous
// requests for one type of work to drown out a worker's ability to perform
// other types of work.
//
// If no work is found, the worker will sleep until woken up. Because each
// iteration is stateless, it may be possible to reduce the goroutine count in
// Sia by spinning down the worker / expiring the thread when there is no work,
// and then checking if the thread exists and creating a new one if not when
// alerting / waking the worker. This will not interrupt any connections that
// the worker has because the worker object will be kept in memory via the
// worker map.
func (w *worker) threadedWorkLoop() {
	// Ensure that all queued jobs are gracefully cleaned up when the worker is
	// shut down.
	//
	// TODO: Need to write testing around these kill functions and ensure they
	// are executing correctly.
	defer w.managedKillUploading()
	defer w.managedKillDownloading()
	defer w.managedKillFetchBackupsJobs()
	defer w.managedKillJobsDownloadByRoot()

	// Primary work loop. There are several types of jobs that the worker can
	// perform, and they are attempted with a specific priority. If any type of
	// work is attempted, the loop resets to check for higher priority work
	// again. This means that a stream of higher priority tasks can starve a
	// building set of lower priority tasks.
	//
	// 'workAttempted' indicates that there was a job to perform, and that a
	// nontrivial amount of time was spent attempting to perform the job. The
	// job may or may not have been successful, that is irrelevant.
	lastCacheUpdate := time.Now()
	for {
		// There are certain conditions under which the worker should either
		// block or exit. This function will block until those conditions are
		// met, returning 'true' when the worker can proceed and 'false' if the
		// worker should exit.
		if !w.managedBlockUntilReady() {
			return
		}

		// Check if the cache needs to be updated.
		if time.Since(lastCacheUpdate) > workerCacheUpdateFrequency {
			if !w.managedUpdateCache() {
				w.renter.log.Debugln("worker is being killed because the cache could not be updated")
				return
			}
			lastCacheUpdate = time.Now()
		}

<<<<<<< HEAD
		// Check if the price table needs to be updated.
		w.managedTryUpdatePriceTable()

		// Check if the account needs to be refilled.
		w.managedTryRefillAccount()
=======
		// Perform any job to fund the account
		workAttempted := w.managedPerformFundAcountJob()
		if workAttempted {
			continue
		}
>>>>>>> 5f56b49e

		// Perform any job to fetch the list of backups from the host.
		workAttempted := w.managedPerformFetchBackupsJob()
		if workAttempted {
			continue
		}
		// Perform any job to fetch data by its sector root. This is given
		// priority because it is only used by viewnodes, which are service
		// operators that need to have good performance for their customers.
		workAttempted = w.managedLaunchJobDownloadByRoot()
		if workAttempted {
			continue
		}
		// Perform any job to help download a chunk.
		workAttempted = w.managedPerformDownloadChunkJob()
		if workAttempted {
			continue
		}
		// Perform any job to help upload a chunk.
		workAttempted = w.managedPerformUploadChunkJob()
		if workAttempted {
			continue
		}

		// Create a timer and a drain function for the timer.
		cacheUpdateTimer := time.NewTimer(workerCacheUpdateFrequency)
		drainCacheTimer := func() {
			if !cacheUpdateTimer.Stop() {
				<-cacheUpdateTimer.C
			}
		}

		// Block until:
		//    + New work has been submitted
		//    + The cache timer fires
		//    + The worker is killed
		//    + The renter is stopped
		select {
		case <-w.wakeChan:
			drainCacheTimer()
			continue
		case <-cacheUpdateTimer.C:
			continue
		case <-w.killChan:
			drainCacheTimer()
			return
		case <-w.renter.tg.StopChan():
			drainCacheTimer()
			return
		}
	}
}

// newWorker will create and return a worker that is ready to receive jobs.
func (r *Renter) newWorker(hostPubKey types.SiaPublicKey, hostFCID types.FileContractID, blockHeight types.BlockHeight, account *account) (*worker, error) {
	host, ok, err := r.hostDB.Host(hostPubKey)
	if err != nil {
		return nil, errors.AddContext(err, "could not find host entry")
	}
	if !ok {
		return nil, errors.New("host does not exist")
	}

	// set the balance target to 1SC
	//
	// TODO: check that the balance target  makes sense in function of the
	// amount of MDM programs it can run with that amount of money
	balanceTarget := types.SiacoinPrecision

	// calculate the host's mux address
	hostMuxAddress := fmt.Sprintf("%s:%s", host.NetAddress.Host(), host.HostExternalSettings.SiaMuxPort)

	w := &worker{
<<<<<<< HEAD
		staticHostPubKey:     hostPubKey,
		staticHostPubKeyStr:  hostPubKey.String(),
		staticHostMuxAddress: hostMuxAddress,
		staticHostVersion:    host.Version,
		staticHostPrices:     hostPrices{},
		staticHostFCID:       hostFCID,

		staticAccount:       account,
=======
		staticHostPubKey:    hostPubKey,
		staticHostPubKeyStr: hostPubKey.String(),
>>>>>>> 5f56b49e
		staticBalanceTarget: balanceTarget,

		cachedBlockHeight: blockHeight,

		killChan: make(chan struct{}),
		wakeChan: make(chan struct{}, 1),
		renter:   r,
	}
	// Get the worker cache set up before returning the worker. This prvents a
	// race condition in some tests.
	if !w.managedUpdateCache() {
		return nil, errors.New("unable to build cache for worker")
	}
	return w, nil
}

// threadedUpdateBlockHeightOnWorkers is called on consensus change and updates
// the (cached) blockheight on every individual worker.
func (r *Renter) threadedUpdateBlockHeightOnWorkers() {
	err := r.tg.Add()
	if err != nil {
		return
	}
	defer r.tg.Done()

	// grab the current block height and have all workers cache it
	blockHeight := r.cs.Height()
	for _, worker := range r.staticWorkerPool.managedWorkers() {
		worker.managedUpdateBlockHeight(blockHeight)
	}
}

// managedTryRefillAccount will check if the account needs to be refilled
func (w *worker) managedTryRefillAccount() {
	// check host version
	if build.VersionCmp(w.staticHostVersion, modules.MinimumSupportedNewRenterHostProtocolVersion) < 0 {
		return
	}

	// refill if the balance is less than half the balance target
	balance := w.staticAccount.managedAvailableBalance()
	threshold := w.staticBalanceTarget.Div64(2)
	if balance.Cmp(threshold) < 0 {
		amount := w.staticBalanceTarget.Sub(balance)
		_, err := w.managedFundAccount(amount)
		if err != nil {
			w.renter.log.Println("ERROR: failed to refill account", err)
			// TODO: add cooldown mechanism
		}
	}
}

// managedTryUpdatePriceTable will check if the price table needs to be updated
func (w *worker) managedTryUpdatePriceTable() {
	// check host version
	if build.VersionCmp(w.staticHostVersion, modules.MinimumSupportedNewRenterHostProtocolVersion) < 0 {
		return
	}

	if w.staticHostPrices.managedNeedsUpdate() {
		err := w.renter.tg.Add()
		if err != nil {
			w.renter.log.Println(err)
			return
		}
		go func() {
			defer w.renter.tg.Done()
			err := w.managedUpdatePriceTable()
			if err != nil {
				w.renter.log.Println("ERROR: failed to update price table", err)
				// TODO: add retry mechanism
			}
		}()
	}
}

// managedUpdateBlockHeight sets the given block height on the worker
func (w *worker) managedUpdateBlockHeight(blockHeight types.BlockHeight) {
	w.mu.Lock()
	w.cachedBlockHeight = blockHeight
	w.mu.Unlock()
}

// hostPrices is a helper struct that wraps a priceTable and adds its own
// separate mutex. It has an 'updateAt' property that is set when a price table
// is updated and is set to the time when we want to update the host prices.
type hostPrices struct {
	priceTable modules.RPCPriceTable
	updateAt   int64
	staticMu   sync.Mutex
}

// managedPriceTable returns the current price table
func (hp *hostPrices) managedPriceTable() modules.RPCPriceTable {
	hp.staticMu.Lock()
	defer hp.staticMu.Unlock()
	return hp.priceTable
}

// managedNeedsUpdate is a helper function that checks whether or not we have to
// update the price table. If so, it flips the 'updating' flag on the hostPrices
// object to ensure we only try this once.
func (hp *hostPrices) managedNeedsUpdate() bool {
	hp.staticMu.Lock()
	defer hp.staticMu.Unlock()
	return time.Now().Unix() >= hp.updateAt
}

// managedUpdate is a helper function that sets the priceTable and
// calculates when we should try and update the price table again. It flips the
// 'updating' flag to false.
func (hp *hostPrices) managedUpdate(pt modules.RPCPriceTable) {
	hp.staticMu.Lock()
	defer hp.staticMu.Unlock()
	hp.priceTable = pt
	hp.updateAt = time.Now().Unix() + (pt.Expiry-time.Now().Unix())/2
}<|MERGE_RESOLUTION|>--- conflicted
+++ resolved
@@ -153,14 +153,8 @@
 		UploadTerminated:    w.uploadTerminated,
 
 		// Ephemeral Account information
-<<<<<<< HEAD
-		AvailableBalance: w.staticAccount.managedAvailableBalance(),
+		AvailableBalance: accountBalance,
 		BalanceTarget:    w.staticBalanceTarget,
-=======
-		AvailableBalance:        accountBalance,
-		BalanceTarget:           w.staticBalanceTarget,
-		FundAccountJobQueueSize: w.staticFundAccountJobQueue.managedLen(),
->>>>>>> 5f56b49e
 
 		// Job Queues
 		BackupJobQueueSize:       w.staticFetchBackupsJobQueue.managedLen(),
@@ -286,19 +280,11 @@
 			lastCacheUpdate = time.Now()
 		}
 
-<<<<<<< HEAD
 		// Check if the price table needs to be updated.
 		w.managedTryUpdatePriceTable()
 
 		// Check if the account needs to be refilled.
 		w.managedTryRefillAccount()
-=======
-		// Perform any job to fund the account
-		workAttempted := w.managedPerformFundAcountJob()
-		if workAttempted {
-			continue
-		}
->>>>>>> 5f56b49e
 
 		// Perform any job to fetch the list of backups from the host.
 		workAttempted := w.managedPerformFetchBackupsJob()
@@ -353,13 +339,19 @@
 }
 
 // newWorker will create and return a worker that is ready to receive jobs.
-func (r *Renter) newWorker(hostPubKey types.SiaPublicKey, hostFCID types.FileContractID, blockHeight types.BlockHeight, account *account) (*worker, error) {
+func (r *Renter) newWorker(hostPubKey types.SiaPublicKey, hostFCID types.FileContractID, blockHeight types.BlockHeight) (*worker, error) {
 	host, ok, err := r.hostDB.Host(hostPubKey)
 	if err != nil {
 		return nil, errors.AddContext(err, "could not find host entry")
 	}
 	if !ok {
 		return nil, errors.New("host does not exist")
+	}
+
+	// open the account
+	account, err := r.managedOpenAccount(hostPubKey)
+	if err != nil {
+		return nil, errors.AddContext(err, "could not open account")
 	}
 
 	// set the balance target to 1SC
@@ -372,7 +364,6 @@
 	hostMuxAddress := fmt.Sprintf("%s:%s", host.NetAddress.Host(), host.HostExternalSettings.SiaMuxPort)
 
 	w := &worker{
-<<<<<<< HEAD
 		staticHostPubKey:     hostPubKey,
 		staticHostPubKeyStr:  hostPubKey.String(),
 		staticHostMuxAddress: hostMuxAddress,
@@ -381,10 +372,6 @@
 		staticHostFCID:       hostFCID,
 
 		staticAccount:       account,
-=======
-		staticHostPubKey:    hostPubKey,
-		staticHostPubKeyStr: hostPubKey.String(),
->>>>>>> 5f56b49e
 		staticBalanceTarget: balanceTarget,
 
 		cachedBlockHeight: blockHeight,
