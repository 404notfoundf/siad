--- conflicted
+++ resolved
@@ -7,29 +7,22 @@
 
 	"gitlab.com/NebulousLabs/Sia/build"
 	"gitlab.com/NebulousLabs/Sia/crypto"
+	"gitlab.com/NebulousLabs/Sia/modules"
 
 	"gitlab.com/NebulousLabs/errors"
 )
 
-<<<<<<< HEAD
-var (
-	// ErrRootNotFound is returned if all workers were unable to recover the
-	// root
-	ErrRootNotFound = errors.New("workers were unable to recover the data by sector root - all workers failed")
-
-	// ErrProjectTimedOut is returned when the project timed out
-	ErrProjectTimedOut = errors.New("project timed out")
-
-	// sectorLookupToDownloadRatio is an arbitrary ratio that resembles the
-	// amount of lookups vs downloads. It is used in price gouging checks.
-	sectorLookupToDownloadRatio = 64
-=======
 const (
 	// projectDownloadByRootPerformanceDecay defines the amount of decay that is
 	// applied to the exponential weigted average used to compute the
 	// performance of the download by root projects that have run recently.
 	projectDownloadByRootPerformanceDecay = 0.9
->>>>>>> e6911f11
+)
+
+var (
+	// sectorLookupToDownloadRatio is an arbitrary ratio that resembles the
+	// amount of lookups vs downloads. It is used in price gouging checks.
+	sectorLookupToDownloadRatio = 64
 )
 
 // projectDownloadByRootManager tracks metrics across multiple runs of
@@ -166,6 +159,15 @@
 		if build.VersionCmp(cache.staticHostVersion, minAsyncVersion) < 0 {
 			continue
 		}
+
+		// check the worker's pricetable for price gouging for both has and read
+		// sector jobs
+		pt := worker.staticPriceTable().staticPriceTable
+		if err := errors.Compose(checkHasSectorJobGouging(pt, cache.staticRenterAllowance), checkReadSectorJobGouging(pt, cache.staticRenterAllowance)); err != nil {
+			r.log.Debugf("price gouging detected in worker %v, err: %v\n", worker.staticHostPubKeyStr, err)
+			continue
+		}
+
 		jhs := &jobHasSector{
 			staticSector:       root,
 			staticResponseChan: staticResponseChan,
@@ -385,8 +387,7 @@
 	if errors.Contains(err, ErrProjectTimedOut) {
 		err = errors.AddContext(err, fmt.Sprintf("timed out after %vs", timeout.Seconds()))
 	}
-<<<<<<< HEAD
-	return data, nil
+	return data, err
 }
 
 // checkReadSectorJobGouging verifies the cost of executing a read sector job is
@@ -483,7 +484,4 @@
 	}
 
 	return nil
-=======
-	return data, err
->>>>>>> e6911f11
 }