package renter

import (
	"io/ioutil"
	"os"
	"path/filepath"
	"reflect"
	"testing"
	"time"

	"gitlab.com/NebulousLabs/errors"
	"gitlab.com/NebulousLabs/ratelimit"
	"gitlab.com/NebulousLabs/siamux"

	"gitlab.com/NebulousLabs/Sia/build"
	"gitlab.com/NebulousLabs/Sia/crypto"
	"gitlab.com/NebulousLabs/Sia/modules"
	"gitlab.com/NebulousLabs/Sia/modules/consensus"
	"gitlab.com/NebulousLabs/Sia/modules/gateway"
	"gitlab.com/NebulousLabs/Sia/modules/host"
	"gitlab.com/NebulousLabs/Sia/modules/miner"
	"gitlab.com/NebulousLabs/Sia/modules/renter/contractor"
	"gitlab.com/NebulousLabs/Sia/modules/renter/hostdb"
	"gitlab.com/NebulousLabs/Sia/modules/renter/proto"
	"gitlab.com/NebulousLabs/Sia/modules/transactionpool"
	"gitlab.com/NebulousLabs/Sia/modules/wallet"
	"gitlab.com/NebulousLabs/Sia/persist"
	"gitlab.com/NebulousLabs/Sia/types"
)

// renterTester contains all of the modules that are used while testing the renter.
type renterTester struct {
	cs      modules.ConsensusSet
	gateway modules.Gateway
	miner   modules.TestMiner
	tpool   modules.TransactionPool
	wallet  modules.Wallet

	mux *siamux.SiaMux

	renter *Renter
	dir    string
}

// Close shuts down the renter tester.
func (rt *renterTester) Close() error {
	rt.cs.Close()
	rt.gateway.Close()
	rt.miner.Close()
	rt.tpool.Close()
	rt.wallet.Close()
	rt.mux.Close()
	rt.renter.Close()
	return nil
}

// addHost adds a host to the test group so that it appears in the host db
func (rt *renterTester) addHost(name string) (modules.Host, error) {
	testdir := build.TempDir("renter", name)

	// create a siamux for this particular host
	siaMuxDir := filepath.Join(testdir, modules.SiaMuxDir)
	mux, err := modules.NewSiaMux(siaMuxDir, testdir, "localhost:0", "localhost:0")
	if err != nil {
		return nil, err
	}

	h, err := host.New(rt.cs, rt.gateway, rt.tpool, rt.wallet, mux, "localhost:0", filepath.Join(testdir, modules.HostDir))
	if err != nil {
		return nil, err
	}

	// configure host to accept contracts
	settings := h.InternalSettings()
	settings.AcceptingContracts = true
	err = h.SetInternalSettings(settings)
	if err != nil {
		return nil, err
	}

	// add storage to host
	storageFolder := filepath.Join(testdir, "storage")
	err = os.MkdirAll(storageFolder, 0700)
	if err != nil {
		return nil, err
	}
	err = h.AddStorageFolder(storageFolder, modules.SectorSize*64)
	if err != nil {
		return nil, err
	}

	// announce the host
	err = h.Announce()
	if err != nil {
		return nil, build.ExtendErr("error announcing host", err)
	}

	// mine a block, processing the announcement
	_, err = rt.miner.AddBlock()
	if err != nil {
		return nil, err
	}

	// wait for hostdb to scan host
	activeHosts, err := rt.renter.ActiveHosts()
	if err != nil {
		return nil, err
	}
	for i := 0; i < 50 && len(activeHosts) == 0; i++ {
		time.Sleep(time.Millisecond * 100)
	}
	activeHosts, err = rt.renter.ActiveHosts()
	if err != nil {
		return nil, err
	}
	if len(activeHosts) == 0 {
		return nil, errors.New("host did not make it into the contractor hostdb in time")
	}

	return h, nil
}

// addRenter adds a renter to the renter tester and then make sure there is
// money in the wallet
func (rt *renterTester) addRenter(r *Renter) error {
	rt.renter = r
	// Mine blocks until there is money in the wallet.
	for i := types.BlockHeight(0); i <= types.MaturityDelay; i++ {
		_, err := rt.miner.AddBlock()
		if err != nil {
			return err
		}
	}
	return nil
}

// createZeroByteFileOnDisk creates a 0 byte file on disk so that a Stat of the
// local path won't return an error
func (rt *renterTester) createZeroByteFileOnDisk() (string, error) {
	path := filepath.Join(rt.renter.staticFileSystem.Root(), persist.RandomSuffix())
	err := ioutil.WriteFile(path, []byte{}, 0600)
	if err != nil {
		return "", err
	}
	return path, nil
}

// reloadRenter closes the given renter and then re-adds it, effectively
// reloading the renter.
func (rt *renterTester) reloadRenter(r *Renter) (*Renter, error) {
	return rt.reloadRenterWithDependency(r, r.deps)
}

// reloadRenterWithDependency closes the given renter and recreates it using the
// given dependency, it then re-adds the renter on the renter tester effectively
// relodaing it.
func (rt *renterTester) reloadRenterWithDependency(r *Renter, deps modules.Dependencies) (*Renter, error) {
	err := r.Close()
	if err != nil {
		return nil, err
	}

	r, err = newRenterWithDependency(rt.gateway, rt.cs, rt.wallet, rt.tpool, rt.mux, filepath.Join(rt.dir, modules.RenterDir), deps)
	if err != nil {
		return nil, err
	}

	err = rt.addRenter(r)
	if err != nil {
		return nil, err
	}
	return r, nil
}

// newRenterTester creates a ready-to-use renter tester with money in the
// wallet.
func newRenterTester(name string) (*renterTester, error) {
	testdir := build.TempDir("renter", name)
	rt, err := newRenterTesterNoRenter(testdir)
	if err != nil {
		return nil, err
	}

	rl := ratelimit.NewRateLimit(0, 0, 0)
	r, errChan := New(rt.gateway, rt.cs, rt.wallet, rt.tpool, rt.mux, rl, filepath.Join(testdir, modules.RenterDir))
	if err := <-errChan; err != nil {
		return nil, err
	}
	err = rt.addRenter(r)
	if err != nil {
		return nil, err
	}
	return rt, nil
}

// newRenterTesterNoRenter creates all the modules for the renter tester except
// the renter. A renter will need to be added and blocks mined to add money to
// the wallet.
func newRenterTesterNoRenter(testdir string) (*renterTester, error) {
	// Create the siamux
	siaMuxDir := filepath.Join(testdir, modules.SiaMuxDir)
	mux, err := modules.NewSiaMux(siaMuxDir, testdir, "localhost:0", "localhost:0")
	if err != nil {
		return nil, err
	}

	// Create the modules.
	g, err := gateway.New("localhost:0", false, filepath.Join(testdir, modules.GatewayDir))
	if err != nil {
		return nil, err
	}
	cs, errChan := consensus.New(g, false, filepath.Join(testdir, modules.ConsensusDir))
	if err := <-errChan; err != nil {
		return nil, err
	}
	tp, err := transactionpool.New(cs, g, filepath.Join(testdir, modules.TransactionPoolDir))
	if err != nil {
		return nil, err
	}
	w, err := wallet.New(cs, tp, filepath.Join(testdir, modules.WalletDir))
	if err != nil {
		return nil, err
	}
	key := crypto.GenerateSiaKey(crypto.TypeDefaultWallet)
	_, err = w.Encrypt(key)
	if err != nil {
		return nil, err
	}
	err = w.Unlock(key)
	if err != nil {
		return nil, err
	}
	m, err := miner.New(cs, tp, w, filepath.Join(testdir, modules.MinerDir))
	if err != nil {
		return nil, err
	}

	// Assemble all pieces into a renter tester.
	return &renterTester{
		mux: mux,

		cs:      cs,
		gateway: g,
		miner:   m,
		tpool:   tp,
		wallet:  w,

		dir: testdir,
	}, nil
}

// newRenterTesterWithDependency creates a ready-to-use renter tester with money
// in the wallet.
func newRenterTesterWithDependency(name string, deps modules.Dependencies) (*renterTester, error) {
	testdir := build.TempDir("renter", name)
	rt, err := newRenterTesterNoRenter(testdir)
	if err != nil {
		return nil, err
	}

	// Create the siamux
	siaMuxDir := filepath.Join(testdir, modules.SiaMuxDir)
	mux, err := modules.NewSiaMux(siaMuxDir, testdir, "localhost:0", "localhost:0")
	if err != nil {
		return nil, err
	}

	r, err := newRenterWithDependency(rt.gateway, rt.cs, rt.wallet, rt.tpool, mux, filepath.Join(testdir, modules.RenterDir), deps)
	if err != nil {
		return nil, err
	}
	err = rt.addRenter(r)
	if err != nil {
		return nil, err
	}
	return rt, nil
}

// newRenterWithDependency creates a Renter with custom dependency
func newRenterWithDependency(g modules.Gateway, cs modules.ConsensusSet, wallet modules.Wallet, tpool modules.TransactionPool, mux *siamux.SiaMux, persistDir string, deps modules.Dependencies) (*Renter, error) {
	hdb, errChan := hostdb.NewCustomHostDB(g, cs, tpool, persistDir, deps)
	if err := <-errChan; err != nil {
		return nil, err
	}
<<<<<<< HEAD
	rl := ratelimit.NewRateLimit(0, 0, 0)
	hc, errChan := contractor.New(cs, wallet, tpool, hdb, rl, persistDir)
=======

	contractSet, err := proto.NewContractSet(filepath.Join(persistDir, "contracts"), modules.ProdDependencies)
	if err != nil {
		return nil, err
	}

	logger, err := persist.NewFileLogger(filepath.Join(persistDir, "contractor.log"))
	if err != nil {
		return nil, err
	}

	hc, errChan := contractor.NewCustomContractor(cs, wallet, tpool, hdb, persistDir, contractSet, logger, deps)
>>>>>>> b3ae8dd7
	if err := <-errChan; err != nil {
		return nil, err
	}
	renter, errChan := NewCustomRenter(g, cs, tpool, hdb, wallet, hc, mux, persistDir, rl, deps)
	return renter, <-errChan
}

// TestRenterCanAccessEphemeralAccountHostSettings verifies that the renter has
// access to the host's external settings and that they include the new
// ephemeral account setting fields.
func TestRenterCanAccessEphemeralAccountHostSettings(t *testing.T) {
	if testing.Short() {
		t.SkipNow()
	}
	rt, err := newRenterTester(t.Name())
	if err != nil {
		t.Fatal(err)
	}
	defer rt.Close()

	// Add a host to the test group
	h, err := rt.addHost(t.Name())
	if err != nil {
		t.Fatal(err)
	}

	hostEntry, found, err := rt.renter.hostDB.Host(h.PublicKey())
	if err != nil {
		t.Fatal(err)
	}
	if !found {
		t.Fatal("Expected the newly added host to be found in the hostDB")
	}

	if hostEntry.EphemeralAccountExpiry != modules.DefaultEphemeralAccountExpiry {
		t.Fatal("Unexpected account expiry")
	}

	if !hostEntry.MaxEphemeralAccountBalance.Equals(modules.DefaultMaxEphemeralAccountBalance) {
		t.Fatal("Unexpected max account balance")
	}
}

// TestRenterPricesDivideByZero verifies that the Price Estimation catches
// divide by zero errors.
func TestRenterPricesDivideByZero(t *testing.T) {
	if testing.Short() {
		t.SkipNow()
	}
	rt, err := newRenterTester(t.Name())
	if err != nil {
		t.Fatal(err)
	}
	defer rt.Close()

	// Confirm price estimation returns error if there are no hosts available
	_, _, err = rt.renter.PriceEstimation(modules.Allowance{})
	if err == nil {
		t.Fatal("Expected error due to no hosts")
	}

	// Add a host to the test group
	_, err = rt.addHost(t.Name())
	if err != nil {
		t.Fatal(err)
	}

	// Confirm price estimation does not return an error now that there is a
	// host available
	_, _, err = rt.renter.PriceEstimation(modules.Allowance{})
	if err != nil {
		t.Fatal(err)
	}
}

// TestRenterPricesVolatility verifies that the renter caches its price
// estimation, and subsequent calls result in non-volatile results.
func TestRenterPricesVolatility(t *testing.T) {
	if testing.Short() {
		t.SkipNow()
	}
	rt, err := newRenterTester(t.Name())
	if err != nil {
		t.Fatal(err)
	}
	defer rt.Close()

	// Add 4 host entries in the database with different public keys.
	hosts := []modules.Host{}
	for len(hosts) < modules.PriceEstimationScope {
		// Add a host to the test group
		h, err := rt.addHost(t.Name())
		if err != nil {
			t.Fatal(err)
		}
		hosts = append(hosts, h)
	}
	allowance := modules.Allowance{}
	initial, _, err := rt.renter.PriceEstimation(allowance)
	if err != nil {
		t.Fatal(err)
	}

	// Changing the contract price should be enough to trigger a change
	// if the hosts are not cached.
	h := hosts[0]
	settings := h.InternalSettings()
	settings.MinContractPrice = settings.MinContractPrice.Mul64(2)
	err = h.SetInternalSettings(settings)
	if err != nil {
		t.Fatal(err)
	}
	after, _, err := rt.renter.PriceEstimation(allowance)
	if err != nil {
		t.Fatal(err)
	}
	if !reflect.DeepEqual(initial, after) {
		t.Log(initial)
		t.Log(after)
		t.Fatal("expected renter price estimation to be constant")
	}
}<|MERGE_RESOLUTION|>--- conflicted
+++ resolved
@@ -282,12 +282,8 @@
 	if err := <-errChan; err != nil {
 		return nil, err
 	}
-<<<<<<< HEAD
 	rl := ratelimit.NewRateLimit(0, 0, 0)
-	hc, errChan := contractor.New(cs, wallet, tpool, hdb, rl, persistDir)
-=======
-
-	contractSet, err := proto.NewContractSet(filepath.Join(persistDir, "contracts"), modules.ProdDependencies)
+	contractSet, err := proto.NewContractSet(filepath.Join(persistDir, "contracts"), rl, modules.ProdDependencies)
 	if err != nil {
 		return nil, err
 	}
@@ -298,7 +294,6 @@
 	}
 
 	hc, errChan := contractor.NewCustomContractor(cs, wallet, tpool, hdb, persistDir, contractSet, logger, deps)
->>>>>>> b3ae8dd7
 	if err := <-errChan; err != nil {
 		return nil, err
 	}
