package renter

// projectdownloadinit.go implements an algorithm to select the best set of
// initial workers for completing a download. This algorithm is balancing
// between two different criteria. The first is the amount of time that the
// download will take to complete - the algorithm tries to minimize this - and
// the second is cost.
//
// The download is created with an input of 'pricePerMS', which means that the
// download algorithm should pick a slower set of workers so long as the amount
// of money saved is greater than the price per millisecond multiplied by the
// number of milliseconds of slowdown that is incurred by switching to cheaper
// workers.
//
// The algorithm used is fairly involved, but achieves an okay runtime. First,
// the complete set of workers are placed into a heap sorted by their expected
// return time. The fastest workers are sorted to be popped out of the heap
// first.
//
// Because of parallelism, the expected return time of the project is equal to
// the expected return time of the slowest worker. Because of the 'pricePerMS'
// value, we can convert a duration into a price. The total adjusted cost of a
// set of workers is therefore the monetary cost of each worker plus the
// 'pricePerMS' multiplied by the duration until the slowest worker would
// finish.
//
// To get a baseline, we pop off 'MinPieces' workers, tally up the financial
// cost, and track the duration of the slowest worker. We then compute the total
// adjusted cost of using the fastest possible set of workers. We save a copy of
// this set as the 'bestSet', retaining the initial construction as the
// 'workingSet'.
//
// Then we iterate by popping a new worker off of the heap. Two things are at
// play. The first is that this worker may be cheaper than one of our existing
// workers. And the second is that this worker is slower (due to the time sorted
// heap), so therefore may drive the total cost up despite being cheaper. We do
// not know at this time if the optimal set includes an even slower worker. We
// update the working set by replacing the most expensive worker with the new
// worker, assuming that the new worker is cheaper. (if the new worker is not
// cheaper, the new worker is ignored). After the update, we check whether the
// working set's new cost is cheaper than the best set's cost. If so, we
// overwrite the best set with the current working set. If not, we continue
// popping off new workers in pursuit of a cheaper adjusted set of workers.
//
// We know that if the optimal set of workers contains a slower worker than the
// current worker, and the current worker is cheaper than an existing worker,
// then there is no time penalty to swapping out an existing worker for the
// current cheaper worker. Keeping a best set and a working set allows us to
// build towards the optimal set even if there are suboptimal increments along
// the way.
//
// There are two complications. The first complication is that not every worker
// can fetch every piece. The second complication is that some workers can fetch
// multiple pieces.
//
// For workers that cannot fetch every piece, we will only consider the pieces
// that they can fetch. If they can fetch a piece that has no worker in it, that
// worker will be added to the workingSet and the most expensive worker will be
// evicted. If a new worker only has pieces that overlap with workers already in
// the workingSet, the new worker will evict the most expensive worker that it
// is capable of replacing. If it cannot replace anyone because everyone it
// could replace is already cheaper, the new worker will be ignored.
//
// When an existing worker is evicted, it will go back into the heap so that
// there can be an attempt to add it back to the set. The worker that got
// evicted may be able to replace some other worker in the working set.
//
// For workers that can fetch multiple pieces, the worker will be added back
// into the heap after it is inserted into the working set. To account for the
// extra load that is put onto the worker for having to fetch multiple pieces,
// the 'readDuration' of the worker will be added to the 'competeTime' each
// additional time that the worker is put back into the heap. This is overly
// pessimistic, but guarantees that we do not overload a particular worker and
// slow the entire download down.

import (
	"container/heap"
	"fmt"
	"math/big"
	"time"

	"gitlab.com/NebulousLabs/Sia/build"
	"gitlab.com/NebulousLabs/Sia/crypto"
	"gitlab.com/NebulousLabs/Sia/modules"
	"gitlab.com/NebulousLabs/Sia/types"

	"gitlab.com/NebulousLabs/errors"
)

// errNotEnoughWorkers is returned if the working set does not have enough
// workers to successfully complete the download
var errNotEnoughWorkers = errors.New("not enough workers to complete download")

// pdcInitialWorker tracks information about a worker that is useful for
// building the optimal set of launch workers.
type pdcInitialWorker struct {
	// The completeTime is the time at which we estimate the worker will have
	// completed the download. It is based on the expected completion time of
	// the  has sector job, plus the readDuration.
	//
	// The cost is the amount of money will be spent on fetching a single piece
	// for this pdc.
	//
	// The readDuration tracks the amount of time the worker is expected to take
	// to execute a read job. The readDuration gets added to the duration each
	// time the worker is added back into the heap to potentially be used an
	// additional time. Technically, the worker is able to fetch in parallel and
	// so assuming an additional full 'readDuration' per read is overly
	// pessimistic, at the same time we prefer to spread our downloads over
	// multiple workers so the pessimism is not too bad.
	completeTime time.Time
	cost         types.Currency
	readDuration time.Duration

	// The list of pieces indicates which pieces the worker is capable of
	// fetching. If 'unresolved' is set to true, the worker will be treated as
	// though it can fetch the first 'MinPieces' pieces.
	pieces     []uint64
	unresolved bool
	worker     *worker
}

// A heap of pdcInitialWorkers that is sorted by 'completeTime'. Workers that
// have a sooner/earlier complete time will be popped off of the heap first.
type pdcWorkerHeap []*pdcInitialWorker

func (wh *pdcWorkerHeap) Len() int { return len(*wh) }
func (wh *pdcWorkerHeap) Less(i, j int) bool {
	return (*wh)[i].completeTime.Before((*wh)[j].completeTime)
}
func (wh *pdcWorkerHeap) Swap(i, j int)      { (*wh)[i], (*wh)[j] = (*wh)[j], (*wh)[i] }
func (wh *pdcWorkerHeap) Push(x interface{}) { *wh = append(*wh, x.(*pdcInitialWorker)) }
func (wh *pdcWorkerHeap) Pop() interface{} {
	old := *wh
	n := len(old)
	x := old[n-1]
	*wh = old[:n-1]
	return x
}

// initialWorkerHeap will create a heap with all of the potential workers for
// this piece. It will include all of the unresolved workers, and it will
// attempt to exclude any workers that are known to be non-viable - for example
// workers with no pieces that can be resolved or workers that are currently on
// cooldown for the read job. The worker heap optimizes for speed, not cost.
// Cost is taken into account at a later point where the initial worker set is
// built.
func (pdc *projectDownloadChunk) initialWorkerHeap(unresolvedWorkers []*pcwsUnresolvedWorker, unresolvedWorkerTimePenalty time.Duration) pdcWorkerHeap {
	// Add all of the unresolved workers to the heap.
	var workerHeap pdcWorkerHeap
	for _, uw := range unresolvedWorkers {
		// Ignore workers that are on a maintenance cooldown. Good performing
		// workers are generally never on maintenance cooldown, so by skipping
		// them here we avoid ever waiting for them to resolve.
		if uw.staticWorker.managedOnMaintenanceCooldown() {
			continue
		}

		// Verify whether the read queue is on a cooldown, if so skip this
		// worker.
		jrq := uw.staticWorker.staticJobReadQueue
		onCoolDown, _ := jrq.callOnCooldown()
		if onCoolDown {
			continue
		}

		// Fetch the resolveTime, which is the time until the HS job is expected
		// to resolve. If that time is in the past, set it to a time in the
		// future, equal to the amount that it's late.
		resolveTime := uw.staticExpectedResolvedTime
		if resolveTime.Before(time.Now()) {
			resolveTime = time.Now().Add(time.Since(resolveTime))
		}

		// Determine the expected readDuration and cost for this worker. Add the
		// readDuration to the hasSectorTime to get the full
		// complete time for the download
		cost := jrq.callExpectedJobCost(pdc.pieceLength)
		readDuration := jrq.callExpectedJobTime(pdc.pieceLength)
		if readDuration == 0 {
			continue
		}

		completeTime := resolveTime.Add(readDuration).Add(unresolvedWorkerTimePenalty)

		// Create the pieces for the unresolved worker. Because the unresolved
		// worker could be potentially used to fetch any piece (we won't know
		// until the resolution is complete), we add a set of pieces as though
		// the worker could single-handedly complete all of the pieces.
		pieces := make([]uint64, pdc.workerSet.staticErasureCoder.MinPieces())
		for i := 0; i < len(pieces); i++ {
			pieces[i] = uint64(i)
		}

		// Push the element into the heap.
		heap.Push(&workerHeap, &pdcInitialWorker{
			completeTime: completeTime,
			cost:         cost,
			readDuration: readDuration,

			pieces:     pieces,
			unresolved: true,
			worker:     uw.staticWorker,
		})
	}

	// Add the resolved workers to the heap. In the worker state, the resolved
	// workers are organized as a series of available pieces, because that is
	// what made the overdrive code the easiest.
	resolvedWorkersMap := make(map[string]*pdcInitialWorker)
	for i, piece := range pdc.availablePieces {
		for _, pieceDownload := range piece {
			w := pieceDownload.worker
			pt := w.staticPriceTable().staticPriceTable
			allowance := w.staticCache().staticRenterAllowance

			// Ignore this worker if its host is considered to be price gouging.
			err := checkProjectDownloadGouging(pt, allowance)
			if err != nil {
				continue
			}

			// Ignore this worker if the worker is not currently equipped to
			// perform async work, or if the read queue is on a cooldown.
<<<<<<< HEAD
			jrq := w.staticJobReadQueue
			onCoolDown, _ := jrq.callOnCooldown()
			if !w.managedAsyncReady() || onCoolDown {
=======
			if !w.managedAsyncReady() || w.staticJobReadQueue.callOnCooldown() {
>>>>>>> dd66d302
				continue
			}

			// If the worker is already in the resolved workers map, add this
			// piece to the set of pieces the worker can complete. Otherwise,
			// create a new element for this worker.
			elem, exists := resolvedWorkersMap[w.staticHostPubKeyStr]
			if exists {
				// Elem is a pointer, so the map does not need to be updated.
				elem.pieces = append(elem.pieces, uint64(i))
			} else {
				cost := jrq.callExpectedJobCost(pdc.pieceLength)
				readDuration := jrq.callExpectedJobTime(pdc.pieceLength)
				resolvedWorkersMap[w.staticHostPubKeyStr] = &pdcInitialWorker{
					completeTime: time.Now().Add(readDuration),
					cost:         cost,
					readDuration: readDuration,

					pieces:     []uint64{uint64(i)},
					unresolved: false,
					worker:     w,
				}
			}
		}
	}

	// Push a pdcInitialWorker into the heap for each worker in the resolved
	// workers map.
	for _, rw := range resolvedWorkersMap {
		heap.Push(&workerHeap, rw)
	}
	return workerHeap
}

// createInitialWorkerSet will go through the current set of workers and
// determine the best set of workers to use when attempting to download a piece.
// Note that we only return this best set if all workers from the worker set are
// resolved, if that is not the case we simply return nil.
func (pdc *projectDownloadChunk) createInitialWorkerSet(workerHeap pdcWorkerHeap) ([]*pdcInitialWorker, error) {
	// Convenience variable.
	ec := pdc.workerSet.staticErasureCoder

	// Keep track of the current best set, and the amount of time it will take
	// the best set to return. And keep track of the current working set, and
	// the amount of time it will take the current working set to return.
	//
	// The total adjusted cost of a set is the cost of launching each of its
	// individual workers, plus a single adjustment for the duration of the set.
	// The duration of the set is the longest of any duration of its individual
	// workers.
	//
	// The algorithm for finding the best set is to start by adding all of the
	// fastest workers, and putting them into the best set. Then, we copy the
	// best set into the working set. We add slower workers to the working set
	// one at a time. Each time we add a worker, we replace any of the faster
	// workers that is more expensive than the slower worker. When we are done,
	// we look at the new total adjusted cost of the working set. If it is less
	// than the best set, we replace the best set with the current working set
	// and continue building out the working set. If it is not better than the
	// best set, we just keep building out the working set. This is guaranteed
	// to find the optimal best set while only using a linear amount of total
	// computation.
	bestSet := make([]*pdcInitialWorker, ec.NumPieces())
	workingSet := make([]*pdcInitialWorker, ec.NumPieces())
	bestSetCost := types.NewCurrency(new(big.Int).Exp(big.NewInt(10), big.NewInt(33), nil)) // 1GS
	var workingSetCost types.Currency
	var workingSetDuration time.Duration

	// Build the best set that we can. Each iteration will attempt to improve
	// the working set by adding a new worker. This may or may not succeed,
	// depending on how cheap the worker is and how slow the worker is. Each
	// time that the working set is better than the best set, overwrite the best
	// set with the new working set.
	for len(workerHeap) > 0 {
		// Grab the next worker from the heap. If the heap is empty, we are
		// done.
		nextWorker := heap.Pop(&workerHeap).(*pdcInitialWorker)
		if nextWorker == nil {
			build.Critical("wasn't expecting to pop a nil worker")
			break
		}

		// Iterate through the working set and determine the cost and index of
		// the most expensive worker. If the new worker is not cheaper, the
		// working set cannot be updated.
		highestCost := nextWorker.cost
		highestCostIndex := 0
		workersInSet := 0
		for i := 0; i < len(workingSet); i++ {
			if workingSet[i] == nil {
				continue
			}
			if workingSet[i].cost.Cmp(highestCost) > 0 {
				highestCost = workingSet[i].cost
				highestCostIndex = i
			}
			workersInSet++
		}

		// Consistency check: we should never have more than MinPieces workers
		// assigned.
		if workersInSet > ec.MinPieces() {
			pdc.workerSet.staticRenter.log.Critical("total workers mistake in download code", workersInSet, ec.MinPieces())
		}

		// If the time cost of this worker is strictly higher than the full cost
		// of the best set, there can be no more improvements to the best set,
		// and the loop can exit.
		workerTimeCost := pdc.pricePerMS.Mul64(uint64(nextWorker.readDuration.Milliseconds()))
		if workerTimeCost.Cmp(bestSetCost) > 0 && workersInSet == ec.MinPieces() {
			break
		}
		// If all workers in the working set are already cheaper than this
		// worker, skip this worker.
		if highestCost.Cmp(nextWorker.cost) <= 0 && workersInSet == ec.MinPieces() {
			continue
		}

		// Find a spot for this new worker. The new worker only gets a spot if
		// it can fit into an empty spot, or if it can evict an existing worker
		// and have a better cost. If there are multiple spots where an eviction
		// could happen, the most expensive should be evicted. Going into an
		// empty spot is best, because that means we can evict the most
		// expensive worker in the whole working set.
		workerUseful := false
		bestSpotEmpty := false
		bestSpotIndex := uint64(0)
		for _, i := range nextWorker.pieces {
			if workingSet[i] == nil {
				bestSpotEmpty = true
				bestSpotIndex = i
				break
			}
			if workingSet[i].cost.Cmp(nextWorker.cost) > 0 {
				workerUseful = true
				bestSpotIndex = i
			}
		}

		// Check whether the worker is useful at all. It may not be useful if
		// the only pieces it has are already available via cheaper workers.
		if !bestSpotEmpty && !workerUseful {
			continue
		}

		// We know for certain now that the current worker is useful. Update the
		// duration of the working set to be the speed of the nextWorker if the
		// nextWorker is slower.
		//
		// nextWorker may not be slower if it was re-added to the heap in a
		// previous interation due to being evicted from its spot. If it was
		// evicted and re-added, that means there is hope that this worker was
		// useful in a different place.
		if nextWorker.readDuration > workingSetDuration {
			workingSetDuration = nextWorker.readDuration
		}

		// Perform the actual replacement. Remember to update the total cost of
		// the working set. In the event of an in-place eviction, the evicted
		// worker is put back into the heap so that we can check whether there
		// is another more suitable slot for the evicted worker.
		newWorker := false // helps determine whether the best set should be made.
		if bestSpotEmpty {
			workingSetCost = workingSetCost.Add(nextWorker.cost)
			workingSet[bestSpotIndex] = nextWorker

			// Only do the eviction if we already have enough workers.
			if workersInSet >= ec.MinPieces() {
				workingSetCost = workingSetCost.Sub(highestCost)
				heap.Push(&workerHeap, workingSet[highestCostIndex])
				workingSet[highestCostIndex] = nil
			} else {
				newWorker = true
			}
		} else {
			workingSetCost = workingSetCost.Add(nextWorker.cost)
			workingSetCost = workingSetCost.Sub(workingSet[bestSpotIndex].cost)
			heap.Push(&workerHeap, workingSet[bestSpotIndex])
			workingSet[bestSpotIndex] = nextWorker
		}

		// Determine whether the working set is now cheaper than the best set.
		// Adding in the new worker has made the working set cheaper in terms of
		// raw cost, but the new worker is slower, so the time penalty has gone
		// up.
		workingSetTimeCost := pdc.pricePerMS.Mul64(uint64(workingSetDuration.Milliseconds()))
		workingSetTotalCost := workingSetCost.Add(workingSetTimeCost)
		if newWorker || workingSetTotalCost.Cmp(bestSetCost) < 0 {
			bestSetCost = workingSetTotalCost
			// Do a copy operation. Can't set one equal to the other because
			// then changes to the working set will update the best set.
			copy(bestSet, workingSet)
		}

		// Create a new entry for 'nextWorker' and push that entry back into the
		// heap. This is in case 'nextWorker' is able to fetch multiple pieces.
		// The duration of the next worker will be increased by the
		// 'readDuration' as a worst case estmiation of what the performance hit
		// will be for using the same worker multiple times.
		if len(nextWorker.pieces) > 1 {
			copyWorker := *nextWorker
			copyWorker.completeTime = nextWorker.completeTime.Add(nextWorker.readDuration)
			heap.Push(&workerHeap, &copyWorker)
		}
	}

	// We now have the best set. If the best set does not have enough workers to
	// complete the download, return an error. If the best set has enough
	// workers to complete the download but some of the workers in the best set
	// are yet unresolved, return the updateChan and everything else is nil, if
	// the best set is done and all of the workers in the best set are resolved,
	// return the best set and everything else is nil.
	totalWorkers := 0
	isUnresolved := false
	for _, worker := range bestSet {
		if worker == nil {
			continue
		}
		totalWorkers++
		isUnresolved = isUnresolved || worker.unresolved
	}
	if totalWorkers < ec.MinPieces() {
		return nil, errors.AddContext(errNotEnoughWorkers, fmt.Sprintf("%v < %v", totalWorkers, ec.MinPieces()))
	}
	if isUnresolved {
		return nil, nil
	}
	return bestSet, nil
}

// launchInitialWorkers will pick the initial set of workers that needs to be
// launched and then launch them. This is a non-blocking function that returns
// once jobs have been scheduled for MinPieces workers.
func (pdc *projectDownloadChunk) launchInitialWorkers() error {
	start := time.Now()

	for {
		// Get the list of unresolved workers. This will also grab an update, so
		// any workers that have resolved recently will be reflected in the
		// newly returned set of values.
		unresolvedWorkers, updateChan := pdc.unresolvedWorkers()

		// Create a list of usable workers, sorted by the amount of time they
		// are expected to take to return. We pass in the time since we've
		// initially tried to launch the initial set of workers, this time is
		// being used as a time penalty which we'll attribute to unresolved
		// workers. Ensuring resolved workers are being selected if we're
		// waiting too long for unresolved workers to resolve.
		unresolvedWorkerPenalty := time.Since(start)
		workerHeap := pdc.initialWorkerHeap(unresolvedWorkers, unresolvedWorkerPenalty)

		// Create an initial worker set
		finalWorkers, err := pdc.createInitialWorkerSet(workerHeap)
		if err != nil {
			return errors.AddContext(err, "unable to build initial set of workers")
		}

		// If the function returned an actual set of workers, we are good to
		// launch.
		if finalWorkers != nil {
			for i, fw := range finalWorkers {
				if fw == nil {
					continue
				}
				pdc.launchWorker(fw.worker, uint64(i))
			}
			return nil
		}

		select {
		case <-updateChan:
		case <-pdc.ctx.Done():
			return errors.New("timed out while trying to build initial set of workers")
		}
	}
}

// checkProjectDownloadGouging verifies the cost of executing the jobs performed
// by the project download are reasonable in relation to the user's allowance
// and the amount of data they intend to download
func checkProjectDownloadGouging(pt modules.RPCPriceTable, allowance modules.Allowance) error {
	// Check whether the download bandwidth price is too high.
	if !allowance.MaxDownloadBandwidthPrice.IsZero() && allowance.MaxDownloadBandwidthPrice.Cmp(pt.DownloadBandwidthCost) < 0 {
		return fmt.Errorf("download bandwidth price of host is %v, which is above the maximum allowed by the allowance: %v - price gouging protection enabled", pt.DownloadBandwidthCost, allowance.MaxDownloadBandwidthPrice)
	}

	// Check whether the upload bandwidth price is too high.
	if !allowance.MaxUploadBandwidthPrice.IsZero() && allowance.MaxUploadBandwidthPrice.Cmp(pt.UploadBandwidthCost) < 0 {
		return fmt.Errorf("upload bandwidth price of host is %v, which is above the maximum allowed by the allowance: %v - price gouging protection enabled", pt.UploadBandwidthCost, allowance.MaxUploadBandwidthPrice)
	}

	// If there is no allowance, price gouging checks have to be disabled,
	// because there is no baseline for understanding what might count as price
	// gouging.
	if allowance.Funds.IsZero() {
		return nil
	}

	// In order to decide whether or not the cost of performing a PDBR is too
	// expensive, we make some assumptions with regards to lookup vs download
	// job ratio and avg download size. The total cost is then compared in
	// relation to the allowance, where we verify that a fraction of the cost
	// (which we'll call reduced cost) to download the amount of data the user
	// intends to download does not exceed its allowance.

	// Calculate the cost of a has sector job
	pb := modules.NewProgramBuilder(&pt, 0)
	pb.AddHasSectorInstruction(crypto.Hash{})
	programCost, _, _ := pb.Cost(true)

	ulbw, dlbw := hasSectorJobExpectedBandwidth(1)
	bandwidthCost := modules.MDMBandwidthCost(pt, ulbw, dlbw)
	costHasSectorJob := programCost.Add(bandwidthCost)

	// Calculate the cost of a read sector job, we use StreamDownloadSize as an
	// average download size here which is 64 KiB.
	pb = modules.NewProgramBuilder(&pt, 0)
	pb.AddReadSectorInstruction(modules.StreamDownloadSize, 0, crypto.Hash{}, true)
	programCost, _, _ = pb.Cost(true)

	ulbw, dlbw = readSectorJobExpectedBandwidth(modules.StreamDownloadSize)
	bandwidthCost = modules.MDMBandwidthCost(pt, ulbw, dlbw)
	costReadSectorJob := programCost.Add(bandwidthCost)

	// Calculate the cost of a project
	costProject := costReadSectorJob.Add(costHasSectorJob.Mul64(uint64(sectorLookupToDownloadRatio)))

	// Now that we have the cost of each job, and we estimate a sector lookup to
	// download ratio of 16, all we need to do is calculate the number of
	// projects necessary to download the expected download amount.
	numProjects := allowance.ExpectedDownload / modules.StreamDownloadSize

	// The cost of downloading is considered too expensive if the allowance is
	// insufficient to cover a fraction of the expense to download the amount of
	// data the user intends to download
	totalCost := costProject.Mul64(numProjects)
	reducedCost := totalCost.Div64(downloadGougingFractionDenom)
	if reducedCost.Cmp(allowance.Funds) > 0 {
		return fmt.Errorf("combined PDBR pricing of host yields %v, which is more than the renter is willing to pay for downloads: %v - price gouging protection enabled", reducedCost, allowance.Funds)
	}

	return nil
}<|MERGE_RESOLUTION|>--- conflicted
+++ resolved
@@ -159,8 +159,7 @@
 		// Verify whether the read queue is on a cooldown, if so skip this
 		// worker.
 		jrq := uw.staticWorker.staticJobReadQueue
-		onCoolDown, _ := jrq.callOnCooldown()
-		if onCoolDown {
+		if jrq.callOnCooldown() {
 			continue
 		}
 
@@ -222,13 +221,8 @@
 
 			// Ignore this worker if the worker is not currently equipped to
 			// perform async work, or if the read queue is on a cooldown.
-<<<<<<< HEAD
 			jrq := w.staticJobReadQueue
-			onCoolDown, _ := jrq.callOnCooldown()
-			if !w.managedAsyncReady() || onCoolDown {
-=======
 			if !w.managedAsyncReady() || w.staticJobReadQueue.callOnCooldown() {
->>>>>>> dd66d302
 				continue
 			}
 
