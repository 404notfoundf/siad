package renter

import (
	"fmt"
	"io"
	"sync"

	"gitlab.com/NebulousLabs/errors"

	"gitlab.com/NebulousLabs/Sia/build"
	"gitlab.com/NebulousLabs/Sia/crypto"
	"gitlab.com/NebulousLabs/Sia/modules"
	"gitlab.com/NebulousLabs/Sia/modules/renter/filesystem"
	"gitlab.com/NebulousLabs/Sia/types"
)

const (
	// pieceUploadExpectedSlowdown is a used when we are estimating the time
	// until all pieces are uploaded, based on the time it took to upload a
	// certain amount of pieces. We do not want this value to be overly
	// optimistic which is why we account for a possible slowdown when it comes
	// to uploading the remainder of the pieces.
	pieceUploadExpectedSlowdown = 1.2
)

// Upload Streaming Overview:
// Most of the logic that enables upload streaming can be found within
// UploadStreamFromReader and the StreamShard. As seen at the beginning of the
// big for - loop in UploadStreamFromReader, the streamer currently always
// assumes that the data provided by the user starts at index 0 of chunk 0. In
// every iteration the siafile is grown by a single chunk to prepare for the
// upload of the next chunk. To allow the upload code to repair a chunk from a
// stream, the stream is passed into the unfinished chunk as a new field. If the
// upload code detects a stream, it will use that instead of a local file to
// fetch the chunk's logical data. As soon as the upload code is done fetching
// the logical data, it will close that streamer to signal the loop that it's
// save to upload another chunk.
// This is possible due to the custom StreamShard type which is a wrapper for a
// io.Reader with a channel which is closed when the StreamShard is closed.

// StreamShard is a helper type that allows us to split an io.Reader up into
// multiple readers, wait for the shard to finish reading and then check the
// error for that Read. SignalChan will be closed when the shard has been
// closed.
type StreamShard struct {
	n    int
	peek []byte
	err  error

	r io.Reader

	closed     bool
	mu         sync.Mutex
	signalChan chan struct{}
}

// NewStreamShard creates a new stream shard from a reader.
func NewStreamShard(r io.Reader, peek []byte) *StreamShard {
	return &StreamShard{
		peek:       peek,
		r:          r,
		signalChan: make(chan struct{}),
	}
}

// Close closes the underlying channel of the shard.
func (ss *StreamShard) Close() error {
	close(ss.signalChan)
	ss.closed = true
	return nil
}

// Peek will check to see if there is more data in the stream.
func (ss *StreamShard) Peek() ([]byte, error) {
	ss.mu.Lock()
	defer ss.mu.Unlock()

	// If 'peek' already has data, then there is more data to consume.
	if len(ss.peek) > 0 {
		return ss.peek, nil
	}

	// Read a byte into peek.
	ss.peek = append(ss.peek, 0)
	_, err := io.ReadFull(ss.r, ss.peek)
	if err != nil {
		ss.err = err
		return nil, err
	}
	return ss.peek, nil
}

// Result returns the returned values of calling Read on the shard.
func (ss *StreamShard) Result() (int, error) {
	ss.mu.Lock()
	defer ss.mu.Unlock()
	return ss.n, ss.err
}

// Read implements the io.Reader interface.
func (ss *StreamShard) Read(b []byte) (int, error) {
	if ss.closed {
		return 0, errors.New("StreamShard already closed")
	}
	ss.mu.Lock()
	defer ss.mu.Unlock()

	if len(b) < 1 {
		return 0, nil
	}
	var peekBytes int // will be 0 or 1
	if len(ss.peek) > 0 {
		// Sanity check - peek should never be more than 1 byte.
		if len(ss.peek) > 1 {
			build.Critical("stream shard has too many bytes in the peek field", len(ss.peek))
		}
		b[0] = ss.peek[0]
		b = b[1:]
		ss.n++
		ss.peek = ss.peek[:0]
		peekBytes++
	}
	n, err := ss.r.Read(b)
	ss.n += n
	ss.err = err
	return n + peekBytes, err
}

// UploadStreamFromReader reads from the provided reader until io.EOF is reached and
// upload the data to the Sia network.
func (r *Renter) UploadStreamFromReader(up modules.FileUploadParams, reader io.Reader) error {
	if err := r.tg.Add(); err != nil {
		return err
	}
	defer r.tg.Done()

	// Perform the upload, close the filenode, and return.
	fileNode, err := r.callUploadStreamFromReader(up, reader)
	if err != nil {
		return errors.AddContext(err, "unable to stream an upload from a reader")
	}
	return fileNode.Close()
}

// managedInitUploadStream verifies the upload parameters and prepares an empty
// SiaFile for the upload.
func (r *Renter) managedInitUploadStream(up modules.FileUploadParams) (*filesystem.FileNode, error) {
	siaPath, ec, force, repair, cipherType := up.SiaPath, up.ErasureCode, up.Force, up.Repair, up.CipherType
	// Check if ec was set. If not use defaults.
	var err error
	if ec == nil && !repair {
		ec = modules.NewRSSubCodeDefault()
		up.ErasureCode = ec
	} else if ec != nil && repair {
		return nil, errors.New("can't provide erasure code settings when doing repairs")
	}

	// Make sure that force and repair aren't both set.
	if force && repair {
		return nil, errors.New("'force' and 'repair' can't both be set")
	}

	// Delete existing file if overwrite flag is set. Ignore ErrUnknownPath.
	if force {
		err := r.DeleteFile(siaPath)
		if err != nil && !errors.Contains(err, filesystem.ErrNotExist) {
			return nil, err
		}
	}
	// If repair is set open the existing file.
	if repair {
		entry, err := r.staticFileSystem.OpenSiaFile(siaPath)
		if err != nil {
			return nil, err
		}
		return entry, nil
	}
	// Check that we have contracts to upload to. We need at least data +
	// parity/2 contracts. NumPieces is equal to data+parity, and min pieces is
	// equal to parity. Therefore (NumPieces+MinPieces)/2 = (data+data+parity)/2
	// = data+parity/2.
	numContracts := len(r.hostContractor.Contracts())
	requiredContracts := (ec.NumPieces() + ec.MinPieces()) / 2
	if numContracts < requiredContracts && build.Release != "testing" {
		return nil, fmt.Errorf("not enough contracts to upload file: got %v, needed %v", numContracts, (ec.NumPieces()+ec.MinPieces())/2)
	}

	// If there's a cipherKey defined already use that, otherwise generate a new
	// key of the given cipherType.
	cipherKey := up.CipherKey
	if up.CipherKey == nil {
		cipherKey = crypto.GenerateSiaKey(cipherType)
	}

	// Create the Siafile and add to renter
	err = r.staticFileSystem.NewSiaFile(siaPath, up.Source, up.ErasureCode, cipherKey, 0, defaultFilePerm, up.DisablePartialChunk)
	if err != nil {
		return nil, err
	}
	return r.staticFileSystem.OpenSiaFile(siaPath)
}

// callUploadStreamFromReader reads from the provided reader until io.EOF is
// reached and upload the data to the Sia network. Depending on whether backup
// is true or false, the siafile for the upload will be stored in the siafileset
// or backupfileset.
//
// callUploadStreamFromReader will return as soon as the data is available on
// the Sia network, this will happen faster than the entire upload is complete -
// the streamer may continue uploading in the background after returning while
// it is boosting redundancy.
func (r *Renter) callUploadStreamFromReader(up modules.FileUploadParams, reader io.Reader) (fileNode *filesystem.FileNode, err error) {
	// Check the upload params first.
	fileNode, err = r.managedInitUploadStream(up)
	if err != nil {
		return nil, err
	}
	// Need to make a copy of this value for the defer statement. Because
	// 'fileNode' is a named value, if you run the call `return nil, err`, then
	// 'fileNode' will be set to 'nil' when 'fileNode.Close()' gets called in
	// the 'defer'.
	fn := fileNode
	defer func() {
		// Ensure the fileNode is closed if there is an error upon return.
		if err != nil {
			err = errors.Compose(err, fn.Close())
		}
	}()

	// Build a map of host public keys.
	pks := make(map[string]types.SiaPublicKey)
	for _, pk := range fileNode.HostPublicKeys() {
		pks[string(pk.Key)] = pk
	}

	// Get the most recent workers.
	hosts := r.managedRefreshHostsAndWorkers()

	// Check if we currently have enough workers for the specified redundancy.
	minWorkers := fileNode.ErasureCode().MinPieces()
	r.staticWorkerPool.mu.RLock()
	availableWorkers := len(r.staticWorkerPool.workers)
	r.staticWorkerPool.mu.RUnlock()
	if availableWorkers < minWorkers {
		return nil, fmt.Errorf("Need at least %v workers for upload but got only %v", minWorkers, availableWorkers)
	}

	// Read the chunks we want to upload one by one from the input stream using
	// shards. A shard will signal completion after reading the input but
	// before the upload is done.
	var peek []byte
	var chunks []*unfinishedUploadChunk
	for chunkIndex := uint64(0); ; chunkIndex++ {
		// Disrupt the upload by closing the reader and simulating losing
		// connectivity during the upload.
		if r.deps.Disrupt("DisruptUploadStream") {
			c, ok := reader.(io.Closer)
			if ok {
				c.Close()
			}
		}
		// Grow the SiaFile to the right size. Otherwise buildUnfinishedChunk
		// won't realize that there are pieces which haven't been repaired yet.
		if err := fileNode.SiaFile.GrowNumChunks(chunkIndex + 1); err != nil {
			return nil, err
		}

		// Start the chunk upload.
		offline, goodForRenew, _ := r.managedContractUtilityMaps()
		uuc, err := r.managedBuildUnfinishedChunk(fileNode, chunkIndex, hosts, pks, memoryPriorityHigh, offline, goodForRenew, r.userUploadMemoryManager)
		if err != nil {
			return nil, errors.AddContext(err, "unable to fetch chunk for stream")
		}

		// Create a new shard set it to be the source reader of the chunk.
		ss := NewStreamShard(reader, peek)
		uuc.sourceReader = ss

		// Check if the chunk needs any work or if we can skip it.
		if uuc.piecesCompleted < uuc.piecesNeeded {
			// Add the chunk to the upload heap's repair map.
			pushed, err := r.managedPushChunkForRepair(uuc, chunkTypeStreamChunk)
			if err != nil {
				return nil, errors.AddContext(err, "unable to push chunk")
			}
			if !pushed {
				// The chunk wasn't added to the repair map meaning it must have
				// already been in the repair map
				_, _ = io.ReadFull(ss, make([]byte, fileNode.ChunkSize()))
				if err := ss.Close(); err != nil {
					return nil, err
				}
			}
			chunks = append(chunks, uuc)
		} else {
			// The chunk doesn't need any work. We still need to read a chunk
			// from the shard though. Otherwise we will upload the wrong chunk
			// for the next chunkIndex. We don't need to check the error though
			// since we check that anyway at the end of the loop.
			_, _ = io.ReadFull(ss, make([]byte, fileNode.ChunkSize()))
			if err := ss.Close(); err != nil {
				return nil, err
			}
		}
		// Wait for the shard to be read.
		select {
		case <-r.tg.StopChan():
			return nil, errors.New("interrupted by shutdown")
		case <-ss.signalChan:
		}

		// If an io.EOF error occurred or less than chunkSize was read, we are
		// done. Otherwise we report the error.
		if _, err := ss.Result(); errors.Contains(err, io.EOF) {
			// All chunks successfully submitted.
			break
		} else if ss.err != nil {
			return nil, ss.err
		}

		// Call Peek to make sure that there's more data for another shard.
		peek, err = ss.Peek()
		if errors.Contains(err, io.EOF) || errors.Contains(err, io.ErrUnexpectedEOF) {
			break
		} else if err != nil {
			return nil, ss.err
		}
	}

	// Prepare a context that will allow us some extra time, after all chunks
	// have become available, to wait for the chunk to be fully complete. After
	// the chunk becoming available we do not want to wait a very long time
	// either, but allowing it some time brings benefit to the PCWS in edges
	// where an upload is immediately followed by a downloda, causing a
	// potential sub-optimal download that lasts until the state resets.
	var ctx context.Context

	// Wait for all chunks to become available.
	for _, chunk := range chunks {
		select {
		case <-r.tg.StopCtx().Done():
			return nil, errors.AddContext(err, "upload streamer failed to get all data available, renter shut down")
		case <-chunk.staticAvailableChan:
			chunk.mu.Lock()
			err := chunk.err
			chunk.mu.Unlock()
			if err != nil {
				return nil, errors.AddContext(err, "upload streamer failed to get all data available")
			}

			if ctx == nil {
				var cancel context.CancelFunc
				ec := fileNode.ErasureCode()
				ctx, cancel = context.WithTimeout(r.tg.StopCtx(), estimateTimeUntilComplete(time.Since(start), ec.MinPieces(), ec.NumPieces()))
				defer cancel()
			}
		}
	}

<<<<<<< HEAD
	// Wait for all chunks to reach full redundancy
LOOP:
	for _, chunk := range chunks {
		select {
		case <-ctx.Done():
			break LOOP
		case <-chunk.staticUploadCompletedChan:
		}
	}

=======
>>>>>>> d414321b
	// Disrupt to force an error and ensure the fileNode is being closed
	// correctly.
	if r.deps.Disrupt("failUploadStreamFromReader") {
		return nil, errors.New("disrupted by failUploadStreamFromReader")
	}
	return fileNode, nil
<<<<<<< HEAD
}

// estimateTimeUntilComplete is a function that, depending on the time it took
// for the chunk to become available and the parameters from the EC, returns an
// estimate on how long it will take for the chunk to be uploaded completely
func estimateTimeUntilComplete(timeUntilAvail time.Duration, minPieces, numPieces int) time.Duration {
	timeUntilAvailNS := timeUntilAvail.Nanoseconds()

	remaining := float64(numPieces-minPieces) / float64(minPieces)
	timeRemainingNS := remaining * float64(timeUntilAvailNS)
	timeRemainingNS *= pieceUploadExpectedSlowdown // account for possible slowdown

	min := func(a, b time.Duration) time.Duration {
		if a <= b {
			return a
		}
		return b
	}
	return min(time.Duration(timeRemainingNS), maxWaitForCompleteUpload)
=======
>>>>>>> d414321b
}<|MERGE_RESOLUTION|>--- conflicted
+++ resolved
@@ -327,14 +327,6 @@
 		}
 	}
 
-	// Prepare a context that will allow us some extra time, after all chunks
-	// have become available, to wait for the chunk to be fully complete. After
-	// the chunk becoming available we do not want to wait a very long time
-	// either, but allowing it some time brings benefit to the PCWS in edges
-	// where an upload is immediately followed by a downloda, causing a
-	// potential sub-optimal download that lasts until the state resets.
-	var ctx context.Context
-
 	// Wait for all chunks to become available.
 	for _, chunk := range chunks {
 		select {
@@ -347,55 +339,13 @@
 			if err != nil {
 				return nil, errors.AddContext(err, "upload streamer failed to get all data available")
 			}
-
-			if ctx == nil {
-				var cancel context.CancelFunc
-				ec := fileNode.ErasureCode()
-				ctx, cancel = context.WithTimeout(r.tg.StopCtx(), estimateTimeUntilComplete(time.Since(start), ec.MinPieces(), ec.NumPieces()))
-				defer cancel()
-			}
-		}
-	}
-
-<<<<<<< HEAD
-	// Wait for all chunks to reach full redundancy
-LOOP:
-	for _, chunk := range chunks {
-		select {
-		case <-ctx.Done():
-			break LOOP
-		case <-chunk.staticUploadCompletedChan:
-		}
-	}
-
-=======
->>>>>>> d414321b
+		}
+	}
+
 	// Disrupt to force an error and ensure the fileNode is being closed
 	// correctly.
 	if r.deps.Disrupt("failUploadStreamFromReader") {
 		return nil, errors.New("disrupted by failUploadStreamFromReader")
 	}
 	return fileNode, nil
-<<<<<<< HEAD
-}
-
-// estimateTimeUntilComplete is a function that, depending on the time it took
-// for the chunk to become available and the parameters from the EC, returns an
-// estimate on how long it will take for the chunk to be uploaded completely
-func estimateTimeUntilComplete(timeUntilAvail time.Duration, minPieces, numPieces int) time.Duration {
-	timeUntilAvailNS := timeUntilAvail.Nanoseconds()
-
-	remaining := float64(numPieces-minPieces) / float64(minPieces)
-	timeRemainingNS := remaining * float64(timeUntilAvailNS)
-	timeRemainingNS *= pieceUploadExpectedSlowdown // account for possible slowdown
-
-	min := func(a, b time.Duration) time.Duration {
-		if a <= b {
-			return a
-		}
-		return b
-	}
-	return min(time.Duration(timeRemainingNS), maxWaitForCompleteUpload)
-=======
->>>>>>> d414321b
 }