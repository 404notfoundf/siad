package renter

import (
	"fmt"
	"math"
	"os"
	"sort"
	"strings"
	"testing"

	"gitlab.com/NebulousLabs/Sia/modules"
	"gitlab.com/NebulousLabs/Sia/modules/renter/filesystem"
	"gitlab.com/NebulousLabs/Sia/modules/renter/siadir"
	"gitlab.com/NebulousLabs/Sia/siatest/dependencies"
)

// TestRenterCreateDirectories checks that the renter properly created metadata files
// for direcotries
func TestRenterCreateDirectories(t *testing.T) {
	if testing.Short() {
		t.SkipNow()
	}
	rt, err := newRenterTesterWithDependency(t.Name(), &dependencies.DependencyDisableRepairAndHealthLoops{})
	if err != nil {
		t.Fatal(err)
	}
	defer rt.Close()

	// Test creating directory
	siaPath, err := modules.NewSiaPath("foo/bar/baz")
	if err != nil {
		t.Fatal(err)
	}
	err = rt.renter.CreateDir(siaPath, modules.DefaultDirPerm)
	if err != nil {
		t.Fatal(err)
	}

	// Confirm that directory metadata files were created in all directories
	if err := rt.checkDirInitialized(modules.RootSiaPath()); err != nil {
		t.Fatal(err)
	}
	siaPath, err = modules.NewSiaPath("foo")
	if err != nil {
		t.Fatal(err)
	}
	if err := rt.checkDirInitialized(siaPath); err != nil {
		t.Fatal(err)
	}
	siaPath, err = modules.NewSiaPath("foo/bar")
	if err != nil {
		t.Fatal(err)
	}
	if err := rt.checkDirInitialized(siaPath); err != nil {
		t.Fatal(err)
	}
	siaPath, err = modules.NewSiaPath("foo/bar/baz")
	if err != nil {
		t.Fatal(err)
	}
	if err := rt.checkDirInitialized(siaPath); err != nil {
		t.Fatal(err)
	}
}

// checkDirInitialized is a helper function that checks that the directory was
// initialized correctly and the metadata file exist and contain the correct
// information
func (rt *renterTester) checkDirInitialized(siaPath modules.SiaPath) error {
	siaDir, err := rt.renter.staticFileSystem.OpenSiaDir(siaPath)
	if err != nil {
		return fmt.Errorf("unable to load directory %v metadata: %v", siaPath, err)
	}
	defer siaDir.Close()
	fullpath := siaPath.SiaDirMetadataSysPath(rt.renter.staticFileSystem.Root())
	if _, err := os.Stat(fullpath); err != nil {
		return err
	}

	// Check that metadata is default value
	metadata, err := siaDir.Metadata()
	if err != nil {
		return err
	}
	// Check Aggregate Fields
	if metadata.AggregateHealth != siadir.DefaultDirHealth {
		return fmt.Errorf("AggregateHealth not initialized properly: have %v expected %v", metadata.AggregateHealth, siadir.DefaultDirHealth)
	}
	if !metadata.AggregateLastHealthCheckTime.IsZero() {
		return fmt.Errorf("AggregateLastHealthCheckTime should be a zero timestamp: %v", metadata.AggregateLastHealthCheckTime)
	}
	if metadata.AggregateModTime.IsZero() {
		return fmt.Errorf("AggregateModTime not initialized: %v", metadata.AggregateModTime)
	}
	if metadata.AggregateMinRedundancy != siadir.DefaultDirRedundancy {
		return fmt.Errorf("AggregateMinRedundancy not initialized properly: have %v expected %v", metadata.AggregateMinRedundancy, siadir.DefaultDirRedundancy)
	}
	if metadata.AggregateStuckHealth != siadir.DefaultDirHealth {
		return fmt.Errorf("AggregateStuckHealth not initialized properly: have %v expected %v", metadata.AggregateStuckHealth, siadir.DefaultDirHealth)
	}
	// Check SiaDir Fields
	if metadata.Health != siadir.DefaultDirHealth {
		return fmt.Errorf("Health not initialized properly: have %v expected %v", metadata.Health, siadir.DefaultDirHealth)
	}
	if !metadata.LastHealthCheckTime.IsZero() {
		return fmt.Errorf("LastHealthCheckTime should be a zero timestamp: %v", metadata.LastHealthCheckTime)
	}
	if metadata.ModTime.IsZero() {
		return fmt.Errorf("ModTime not initialized: %v", metadata.ModTime)
	}
	if metadata.MinRedundancy != siadir.DefaultDirRedundancy {
		return fmt.Errorf("MinRedundancy not initialized properly: have %v expected %v", metadata.MinRedundancy, siadir.DefaultDirRedundancy)
	}
	if metadata.StuckHealth != siadir.DefaultDirHealth {
		return fmt.Errorf("StuckHealth not initialized properly: have %v expected %v", metadata.StuckHealth, siadir.DefaultDirHealth)
	}
	path, err := siaDir.Path()
	if err != nil {
		return err
	}
	if path != rt.renter.staticFileSystem.DirPath(siaPath) {
		return fmt.Errorf("Expected path to be %v, got %v", path, rt.renter.staticFileSystem.DirPath(siaPath))
	}
	return nil
}

// TestDirInfo probes the DirInfo method
func TestDirInfo(t *testing.T) {
	if testing.Short() {
		t.SkipNow()
	}
	rt, err := newRenterTesterWithDependency(t.Name(), &dependencies.DependencyDisableRepairAndHealthLoops{})
	if err != nil {
		t.Fatal(err)
	}
	defer rt.Close()

	// Create directory
	siaPath, err := modules.NewSiaPath("foo/")
	if err != nil {
		t.Fatal(err)
	}
	err = rt.renter.CreateDir(siaPath, modules.DefaultDirPerm)
	if err != nil {
		t.Fatal(err)
	}
	// Check that DirInfo returns the same information as stored in the metadata
	fooDirInfo, err := rt.renter.staticFileSystem.DirInfo(siaPath)
	if err != nil {
		t.Fatal(err)
	}
	rootDirInfo, err := rt.renter.staticFileSystem.DirInfo(modules.RootSiaPath())
	if err != nil {
		t.Fatal(err)
	}
	fooEntry, err := rt.renter.staticFileSystem.OpenSiaDir(siaPath)
	if err != nil {
		t.Fatal(err)
	}
	rootEntry, err := rt.renter.staticFileSystem.OpenSiaDir(modules.RootSiaPath())
	if err != nil {
		t.Fatal(err)
	}
	err = compareDirectoryInfoAndMetadata(fooDirInfo, fooEntry)
	if err != nil {
		t.Fatal(err)
	}
	err = compareDirectoryInfoAndMetadata(rootDirInfo, rootEntry)
	if err != nil {
		t.Fatal(err)
	}
}

// TestRenterListDirectory verifies that the renter properly lists the contents
// of a directory
func TestRenterListDirectory(t *testing.T) {
	if testing.Short() {
		t.SkipNow()
	}
	rt, err := newRenterTesterWithDependency(t.Name(), &dependencies.DependencyDisableRepairAndHealthLoops{})
	if err != nil {
		t.Fatal(err)
	}
	defer rt.Close()

	// Create directory
	siaPath, err := modules.NewSiaPath("foo/")
	if err != nil {
		t.Fatal(err)
	}
	err = rt.renter.CreateDir(siaPath, modules.DefaultDirPerm)
	if err != nil {
		t.Fatal(err)
	}

	// Upload a file
	_, err = rt.renter.newRenterTestFile()
	if err != nil {
		t.Fatal(err)
	}

	// Confirm that DirList returns 1 FileInfo and 2 DirectoryInfos
	directories, err := rt.renter.DirList(modules.RootSiaPath())
	if err != nil {
		t.Fatal(err)
	}
	if len(directories) != 4 {
		t.Fatal("Expected 4 DirectoryInfos but got", len(directories))
	}
	files, err := rt.renter.FileList(modules.RootSiaPath(), false, false)
	if len(files) != 1 {
		t.Fatal("Expected 1 FileInfos but got", len(files))
	}

	// Verify that the directory information matches the on disk information
	rootDir, err := rt.renter.staticFileSystem.OpenSiaDir(modules.RootSiaPath())
	if err != nil {
		t.Fatal(err)
	}
	rootDir.Close()
	fooDir, err := rt.renter.staticFileSystem.OpenSiaDir(siaPath)
	if err != nil {
		t.Fatal(err)
	}
	homeDir, err := rt.renter.staticFileSystem.OpenSiaDir(modules.HomeSiaPath())
	if err != nil {
		t.Fatal(err)
	}
	snapshotsDir, err := rt.renter.staticFileSystem.OpenSiaDir(modules.SnapshotsSiaPath())
	if err != nil {
		t.Fatal(err)
	}
	// Sort directories.
	sort.Slice(directories, func(i, j int) bool {
		return strings.Compare(directories[i].SiaPath.String(), directories[j].SiaPath.String()) < 0
	})
	if err = compareDirectoryInfoAndMetadata(directories[0], rootDir); err != nil {
		t.Error(err)
	}
	if err = compareDirectoryInfoAndMetadata(directories[1], fooDir); err != nil {
		t.Error(err)
	}
	if err = compareDirectoryInfoAndMetadata(directories[2], homeDir); err != nil {
		t.Error(err)
	}
	if err = compareDirectoryInfoAndMetadata(directories[3], snapshotsDir); err != nil {
		t.Error(err)
	}
}

// compareDirectoryInfoAndMetadata is a helper that compares the information in
// a DirectoryInfo struct and a SiaDirSetEntry struct
func compareDirectoryInfoAndMetadata(di modules.DirectoryInfo, siaDir *filesystem.DirNode) error {
	md, err := siaDir.Metadata()
	if err != nil {
		return err
	}

	// Compare Aggregate Fields
	if md.AggregateHealth != di.AggregateHealth {
		return fmt.Errorf("AggregateHealths not equal, %v and %v", md.AggregateHealth, di.AggregateHealth)
	}
	if di.AggregateLastHealthCheckTime != md.AggregateLastHealthCheckTime {
		return fmt.Errorf("AggregateLastHealthCheckTimes not equal %v and %v", di.AggregateLastHealthCheckTime, md.AggregateLastHealthCheckTime)
	}
	aggregateMaxHealth := math.Max(md.AggregateHealth, md.AggregateStuckHealth)
	if di.AggregateMaxHealth != aggregateMaxHealth {
		return fmt.Errorf("AggregateMaxHealths not equal %v and %v", di.AggregateMaxHealth, aggregateMaxHealth)
	}
	aggregateMaxHealthPercentage := modules.HealthPercentage(aggregateMaxHealth)
	if di.AggregateMaxHealthPercentage != aggregateMaxHealthPercentage {
		return fmt.Errorf("AggregateMaxHealthPercentage not equal %v and %v", di.AggregateMaxHealthPercentage, aggregateMaxHealthPercentage)
	}
	if md.AggregateMinRedundancy != di.AggregateMinRedundancy {
		return fmt.Errorf("AggregateMinRedundancy not equal, %v and %v", md.AggregateMinRedundancy, di.AggregateMinRedundancy)
	}
	if di.AggregateMostRecentModTime != md.AggregateModTime {
		return fmt.Errorf("AggregateModTimes not equal %v and %v", di.AggregateMostRecentModTime, md.AggregateModTime)
	}
	if md.AggregateNumFiles != di.AggregateNumFiles {
		return fmt.Errorf("AggregateNumFiles not equal, %v and %v", md.AggregateNumFiles, di.AggregateNumFiles)
	}
	if md.AggregateNumStuckChunks != di.AggregateNumStuckChunks {
		return fmt.Errorf("AggregateNumStuckChunks not equal, %v and %v", md.AggregateNumStuckChunks, di.AggregateNumStuckChunks)
	}
	if md.AggregateNumSubDirs != di.AggregateNumSubDirs {
		return fmt.Errorf("AggregateNumSubDirs not equal, %v and %v", md.AggregateNumSubDirs, di.AggregateNumSubDirs)
	}
	if md.AggregateSize != di.AggregateSize {
		return fmt.Errorf("AggregateSizes not equal, %v and %v", md.AggregateSize, di.AggregateSize)
	}
	if md.NumStuckChunks != di.AggregateNumStuckChunks {
		return fmt.Errorf("NumStuckChunks not equal, %v and %v", md.NumStuckChunks, di.AggregateNumStuckChunks)
	}
	// Compare Directory Fields
	if md.Health != di.Health {
		return fmt.Errorf("healths not equal, %v and %v", md.Health, di.Health)
	}
	if di.LastHealthCheckTime != md.LastHealthCheckTime {
		return fmt.Errorf("LastHealthCheckTimes not equal %v and %v", di.LastHealthCheckTime, md.LastHealthCheckTime)
	}
	maxHealth := math.Max(md.Health, md.StuckHealth)
	if di.MaxHealth != maxHealth {
		return fmt.Errorf("MaxHealths not equal %v and %v", di.MaxHealth, maxHealth)
	}
	maxHealthPercentage := modules.HealthPercentage(maxHealth)
	if di.MaxHealthPercentage != maxHealthPercentage {
		return fmt.Errorf("MaxHealthPercentage not equal %v and %v", di.MaxHealthPercentage, maxHealthPercentage)
	}
	if md.MinRedundancy != di.MinRedundancy {
		return fmt.Errorf("MinRedundancy not equal, %v and %v", md.MinRedundancy, di.MinRedundancy)
	}
	if di.MostRecentModTime != md.ModTime {
		return fmt.Errorf("ModTimes not equal %v and %v", di.MostRecentModTime, md.ModTime)
	}
	if md.NumFiles != di.NumFiles {
		return fmt.Errorf("NumFiles not equal, %v and %v", md.NumFiles, di.NumFiles)
	}
	if md.NumStuckChunks != di.NumStuckChunks {
		return fmt.Errorf("NumStuckChunks not equal, %v and %v", md.NumStuckChunks, di.NumStuckChunks)
	}
	if md.NumSubDirs != di.NumSubDirs {
		return fmt.Errorf("NumSubDirs not equal, %v and %v", md.NumSubDirs, di.NumSubDirs)
	}
<<<<<<< HEAD
	if md.Size != uint64(di.Size()) {
		return fmt.Errorf("Sizes not equal, %v and %v", md.Size, di.Size())
=======
	if md.Size != di.DirSize {
		return fmt.Errorf("Sizes not equal, %v and %v", md.Size, di.DirSize)
>>>>>>> 42394619
	}
	if md.StuckHealth != di.StuckHealth {
		return fmt.Errorf("stuck healths not equal, %v and %v", md.StuckHealth, di.StuckHealth)
	}
	return nil
}<|MERGE_RESOLUTION|>--- conflicted
+++ resolved
@@ -322,13 +322,8 @@
 	if md.NumSubDirs != di.NumSubDirs {
 		return fmt.Errorf("NumSubDirs not equal, %v and %v", md.NumSubDirs, di.NumSubDirs)
 	}
-<<<<<<< HEAD
-	if md.Size != uint64(di.Size()) {
-		return fmt.Errorf("Sizes not equal, %v and %v", md.Size, di.Size())
-=======
 	if md.Size != di.DirSize {
 		return fmt.Errorf("Sizes not equal, %v and %v", md.Size, di.DirSize)
->>>>>>> 42394619
 	}
 	if md.StuckHealth != di.StuckHealth {
 		return fmt.Errorf("stuck healths not equal, %v and %v", md.StuckHealth, di.StuckHealth)
