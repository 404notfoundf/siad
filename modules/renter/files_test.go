--- conflicted
+++ resolved
@@ -454,14 +454,7 @@
 	}
 
 	// Upload local file
-<<<<<<< HEAD
-	ec, err := modules.NewRSCode(modules.DefaultDataPieces, modules.DefaultParityPieces)
-	if err != nil {
-		t.Fatal(err)
-	}
-=======
 	ec := modules.NewRSCodeDefault()
->>>>>>> d58f12c8
 	siaPath, err := modules.NewSiaPath(fileName)
 	if err != nil {
 		t.Fatal(err)
