--- conflicted
+++ resolved
@@ -105,11 +105,7 @@
 
 		// Read the output data.
 		outputLen := responses[i].OutputLength
-<<<<<<< HEAD
-		responses[i].Output = make([]byte, outputLen, outputLen)
-=======
 		responses[i].Output = make([]byte, outputLen)
->>>>>>> a07c533e
 		_, err = io.ReadFull(stream, responses[i].Output)
 		if err != nil {
 			return
