--- conflicted
+++ resolved
@@ -11,10 +11,7 @@
 	"sync/atomic"
 
 	"gitlab.com/NebulousLabs/errors"
-<<<<<<< HEAD
 	"gitlab.com/NebulousLabs/ratelimit"
-=======
->>>>>>> b3ae8dd7
 	"gitlab.com/NebulousLabs/threadgroup"
 
 	"gitlab.com/NebulousLabs/Sia/build"
@@ -207,13 +204,10 @@
 
 // ProvidePayment fulfills the PaymentProvider interface. It uses the given
 // stream and necessary payment details to perform payment for an RPC call.
-<<<<<<< HEAD
-=======
 //
 // Note that this implementation performs a `Read` on the stream object.
 // Therefor you should not be passing in a buffer here to optimise writes. This
 // function however does optimise its writes as much as possible.
->>>>>>> b3ae8dd7
 func (c *Contractor) ProvidePayment(stream io.ReadWriter, host types.SiaPublicKey, rpc types.Specifier, amount types.Currency, refundAccount modules.AccountID, blockHeight types.BlockHeight) error {
 	// verify we do not specify a refund account on the fund account RPC
 	if rpc == modules.RPCFundAccount && !refundAccount.IsZeroAccount() {
