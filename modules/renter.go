package modules

import (
	"encoding/json"
	"fmt"
	"io"
	"time"

	"gitlab.com/NebulousLabs/errors"

	"gitlab.com/NebulousLabs/Sia/build"
	"gitlab.com/NebulousLabs/Sia/crypto"
	"gitlab.com/NebulousLabs/Sia/types"
)

var (
	// DefaultAllowance is the set of default allowance settings that will be
	// used when allowances are not set or not fully set
	DefaultAllowance = Allowance{
		Funds:       types.SiacoinPrecision.Mul64(500),
		Hosts:       uint64(PriceEstimationScope),
		Period:      3 * types.BlocksPerMonth,
		RenewWindow: types.BlocksPerMonth,

		ExpectedStorage:    1e12,                                         // 1 TB
		ExpectedUpload:     uint64(200e9) / uint64(types.BlocksPerMonth), // 200 GB per month
		ExpectedDownload:   uint64(100e9) / uint64(types.BlocksPerMonth), // 100 GB per month
		ExpectedRedundancy: 3.0,                                          // default is 10/30 erasure coding
		MaxPeriodChurn:     uint64(250e9),                                // 250 GB
	}
	// ErrHostFault indicates if an error is the host's fault.
	ErrHostFault = errors.New("host has returned an error")

	// ErrDownloadCancelled is the error set when a download was cancelled
	// manually by the user.
	ErrDownloadCancelled = errors.New("download was cancelled")

	// PriceEstimationScope is the number of hosts that get queried by the
	// renter when providing price estimates. Especially for the 'Standard'
	// variable, there should be congruence with the number of contracts being
	// used in the renter allowance.
	PriceEstimationScope = build.Select(build.Var{
		Standard: int(50),
		Dev:      int(12),
		Testing:  int(4),
	}).(int)
	// BackupKeySpecifier is a specifier that is hashed with the wallet seed to
	// create a key for encrypting backups.
	BackupKeySpecifier = types.Specifier{'b', 'a', 'c', 'k', 'u', 'p', 'k', 'e', 'y'}
)

// FilterMode is the helper type for the enum constants for the HostDB filter
// mode
type FilterMode int

// HostDBFilterError HostDBDisableFilter HostDBActivateBlacklist and
// HostDBActiveWhitelist are the constants used to enable and disable the filter
// mode of the renter's hostdb
const (
	HostDBFilterError FilterMode = iota
	HostDBDisableFilter
	HostDBActivateBlacklist
	HostDBActiveWhitelist
)

// String returns the string value for the FilterMode
func (fm FilterMode) String() string {
	switch fm {
	case HostDBFilterError:
		return "error"
	case HostDBDisableFilter:
		return "disable"
	case HostDBActivateBlacklist:
		return "blacklist"
	case HostDBActiveWhitelist:
		return "whitelist"
	default:
		return ""
	}
}

// FromString assigned the FilterMode from the provide string
func (fm *FilterMode) FromString(s string) error {
	switch s {
	case "disable":
		*fm = HostDBDisableFilter
	case "blacklist":
		*fm = HostDBActivateBlacklist
	case "whitelist":
		*fm = HostDBActiveWhitelist
	default:
		*fm = HostDBFilterError
		return fmt.Errorf("could not assigned FilterMode from string %v", s)
	}
	return nil
}

// IsHostsFault indicates if a returned error is the host's fault.
func IsHostsFault(err error) bool {
	return errors.Contains(err, ErrHostFault)
}

const (
	// RenterDir is the name of the directory that is used to store the
	// renter's persistent data.
	RenterDir = "renter"

	// FileSystemRoot is the name of the directory that is used as the root of
	// the renter's filesystem.
	FileSystemRoot = "fs"

	// HomeFolderRoot is the name of the directory that is used to store all of
	// the user accessible data.
	HomeFolderRoot = "home"

	// UserRoot is the name of the directory that is used to store the
	// renter's siafiles.
	UserRoot = "user"

	// BackupRoot is the name of the directory that is used to store the renter's
	// snapshot siafiles.
	BackupRoot = "snapshots"

	// CombinedChunksRoot is the name of the directory that contains combined
	// chunks consisting of multiple partial chunks.
	CombinedChunksRoot = "combinedchunks"

	// EstimatedFileContractTransactionSetSize is the estimated blockchain size
	// of a transaction set between a renter and a host that contains a file
	// contract. This transaction set will contain a setup transaction from each
	// the host and the renter, and will also contain a file contract and file
	// contract revision that have each been signed by all parties.
	EstimatedFileContractTransactionSetSize = 2048

	// EstimatedFileContractRevisionAndProofTransactionSetSize is the
	// estimated blockchain size of a transaction set used by the host to
	// provide the storage proof at the end of the contract duration.
	EstimatedFileContractRevisionAndProofTransactionSetSize = 5000
)

type (
	// DownloadID is a unique identifier used to identify downloads within the
	// download history.
	DownloadID string

	// CombinedChunkID is a unique identifier for a combined chunk which makes up
	// part of its filename on disk.
	CombinedChunkID string

	// PartialChunk holds some information about a combined chunk
	PartialChunk struct {
		ChunkID        CombinedChunkID // The ChunkID of the combined chunk the partial is in.
		InPartialsFile bool            // 'true' if the combined chunk is already in the partials siafile.
		Length         uint64          // length of the partial chunk within the combined chunk.
		Offset         uint64          // offset of the partial chunk within the combined chunk.
	}
)

type (
	// ErasureCoderType is an identifier for the individual types of erasure
	// coders.
	ErasureCoderType [4]byte

	// ErasureCoderIdentifier is an identifier that only matches another
	// ErasureCoder's identifier if they both are of the same type and settings.
	ErasureCoderIdentifier string

	// An ErasureCoder is an error-correcting encoder and decoder.
	ErasureCoder interface {
		// NumPieces is the number of pieces returned by Encode.
		NumPieces() int

		// MinPieces is the minimum number of pieces that must be present to
		// recover the original data.
		MinPieces() int

		// Encode splits data into equal-length pieces, with some pieces
		// containing parity data.
		Encode(data []byte) ([][]byte, error)

		// Identifier returns the ErasureCoderIdentifier of the ErasureCoder.
		Identifier() ErasureCoderIdentifier

		// EncodeShards encodes the input data like Encode but accepts an already
		// sharded input.
		EncodeShards(data [][]byte) ([][]byte, error)

		// Reconstruct recovers the full set of encoded shards from the provided
		// pieces, of which at least MinPieces must be non-nil.
		Reconstruct(pieces [][]byte) error

		// Recover recovers the original data from pieces and writes it to w.
		// pieces should be identical to the slice returned by Encode (length and
		// order must be preserved), but with missing elements set to nil. n is
		// the number of bytes to be written to w; this is necessary because
		// pieces may have been padded with zeros during encoding.
		Recover(pieces [][]byte, n uint64, w io.Writer) error

		// SupportsPartialEncoding returns true if the ErasureCoder can be used
		// to encode/decode any crypto.SegmentSize bytes of an encoded piece or
		// false otherwise.
		SupportsPartialEncoding() bool

		// Type returns the type identifier of the ErasureCoder.
		Type() ErasureCoderType
	}
)

// An Allowance dictates how much the Renter is allowed to spend in a given
// period. Note that funds are spent on both storage and bandwidth.
type Allowance struct {
	Funds       types.Currency    `json:"funds"`
	Hosts       uint64            `json:"hosts"`
	Period      types.BlockHeight `json:"period"`
	RenewWindow types.BlockHeight `json:"renewwindow"`

	// ExpectedStorage is the amount of data that we expect to have in a contract.
	ExpectedStorage uint64 `json:"expectedstorage"`

	// ExpectedUpload is the expected amount of data uploaded through the API,
	// before redundancy, per block.
	ExpectedUpload uint64 `json:"expectedupload"`

	// ExpectedDownload is the expected amount of data downloaded through the
	// API per block.
	ExpectedDownload uint64 `json:"expecteddownload"`

	// ExpectedRedundancy is the average redundancy of files being uploaded.
	ExpectedRedundancy float64 `json:"expectedredundancy"`

	// MaxPeriodChurn is maximum amount of contract churn allowed in a single
	// period.
	MaxPeriodChurn uint64 `json:"maxperiodchurn"`

	// NOTE: If you are changing the allowance struct, you must change or
	// add compatibility code for the contractor's persistence.
}

// ContractUtility contains metrics internal to the contractor that reflect the
// utility of a given contract.
type ContractUtility struct {
	GoodForUpload bool
	GoodForRenew  bool

	// BadContract will be set to true if there's good reason to believe that
	// the contract is unusuable and will continue to be unusuable. For example,
	// if the host is claiming that the contract does not exist, the contract
	// should be marked as bad.
	BadContract bool
	LastOOSErr  types.BlockHeight // OOS means Out Of Storage

	// If a contract is locked, the utility should not be updated. 'Locked' is a
	// value that gets persisted.
	Locked bool
}

// ContractWatchStatus provides information about the status of a contract in
// the renter's watchdog. If the contract has been double-spent, the fields
// other than DoubleSpendHeight are not up-to-date.
type ContractWatchStatus struct {
	FormationSweepHeight      types.BlockHeight `json:"formationsweepheight"`
	ContractFound             bool              `json:"contractfound"`
	LatestRevisionFound       uint64            `json:"latestrevisionfound"`
	StorageProofFoundAtHeight types.BlockHeight `json:"storageprooffoundatheight"`
	DoubleSpendHeight         types.BlockHeight `json:"doublespentatblockheight"`
}

// DirectoryInfo provides information about a siadir
type DirectoryInfo struct {
	// The following fields are aggregate values of the siadir. These values are
	// the totals of the siadir and any sub siadirs, or are calculated based on
	// all the values in the subtree
	AggregateHealth              float64   `json:"aggregatehealth"`
	AggregateLastHealthCheckTime time.Time `json:"aggregatelasthealthchecktime"`
	AggregateMaxHealth           float64   `json:"aggregatemaxhealth"`
	AggregateMaxHealthPercentage float64   `json:"aggregatemaxhealthpercentage"`
	AggregateMinRedundancy       float64   `json:"aggregateminredundancy"`
	AggregateMostRecentModTime   time.Time `json:"aggregatemostrecentmodtime"`
	AggregateNumFiles            uint64    `json:"aggregatenumfiles"`
	AggregateNumStuckChunks      uint64    `json:"aggregatenumstuckchunks"`
	AggregateNumSubDirs          uint64    `json:"aggregatenumsubdirs"`
	AggregateSize                uint64    `json:"aggregatesize"`
	AggregateStuckHealth         float64   `json:"aggregatestuckhealth"`

	// The following fields are information specific to the siadir that is not
	// an aggregate of the entire sub directory tree
	Health              float64   `json:"health"`
	LastHealthCheckTime time.Time `json:"lasthealthchecktime"`
	MaxHealthPercentage float64   `json:"maxhealthpercentage"`
	MaxHealth           float64   `json:"maxhealth"`
	MinRedundancy       float64   `json:"minredundancy"`
	MostRecentModTime   time.Time `json:"mostrecentmodtime"`
	NumFiles            uint64    `json:"numfiles"`
	NumStuckChunks      uint64    `json:"numstuckchunks"`
	NumSubDirs          uint64    `json:"numsubdirs"`
	SiaPath             SiaPath   `json:"siapath"`
	Size                uint64    `json:"size"`
	StuckHealth         float64   `json:"stuckhealth"`
}

// DownloadInfo provides information about a file that has been requested for
// download.
type DownloadInfo struct {
	Destination     string  `json:"destination"`     // The destination of the download.
	DestinationType string  `json:"destinationtype"` // Can be "file", "memory buffer", or "http stream".
	Length          uint64  `json:"length"`          // The length requested for the download.
	Offset          uint64  `json:"offset"`          // The offset within the siafile requested for the download.
	SiaPath         SiaPath `json:"siapath"`         // The siapath of the file used for the download.

	Completed            bool      `json:"completed"`            // Whether or not the download has completed.
	EndTime              time.Time `json:"endtime"`              // The time when the download fully completed.
	Error                string    `json:"error"`                // Will be the empty string unless there was an error.
	Received             uint64    `json:"received"`             // Amount of data confirmed and decoded.
	StartTime            time.Time `json:"starttime"`            // The time when the download was started.
	StartTimeUnix        int64     `json:"starttimeunix"`        // The time when the download was started in unix format.
	TotalDataTransferred uint64    `json:"totaldatatransferred"` // Total amount of data transferred, including negotiation, etc.
}

// FileUploadParams contains the information used by the Renter to upload a
// file.
type FileUploadParams struct {
	Source              string
	SiaPath             SiaPath
	ErasureCode         ErasureCoder
	Force               bool
	DisablePartialChunk bool
	Repair              bool
}

// FileInfo provides information about a file.
type FileInfo struct {
	AccessTime       time.Time         `json:"accesstime"`
	Available        bool              `json:"available"`
	ChangeTime       time.Time         `json:"changetime"`
	CipherType       string            `json:"ciphertype"`
	CreateTime       time.Time         `json:"createtime"`
	Expiration       types.BlockHeight `json:"expiration"`
	Filesize         uint64            `json:"filesize"`
	Health           float64           `json:"health"`
	LocalPath        string            `json:"localpath"`
	MaxHealth        float64           `json:"maxhealth"`
	MaxHealthPercent float64           `json:"maxhealthpercent"`
	ModTime          time.Time         `json:"modtime"`
	NumStuckChunks   uint64            `json:"numstuckchunks"`
	OnDisk           bool              `json:"ondisk"`
	Recoverable      bool              `json:"recoverable"`
	Redundancy       float64           `json:"redundancy"`
	Renewing         bool              `json:"renewing"`
	SiaPath          SiaPath           `json:"siapath"`
	Stuck            bool              `json:"stuck"`
	StuckHealth      float64           `json:"stuckhealth"`
	UploadedBytes    uint64            `json:"uploadedbytes"`
	UploadProgress   float64           `json:"uploadprogress"`
}

// A HostDBEntry represents one host entry in the Renter's host DB. It
// aggregates the host's external settings and metrics with its public key.
type HostDBEntry struct {
	HostExternalSettings

	// FirstSeen is the last block height at which this host was announced.
	FirstSeen types.BlockHeight `json:"firstseen"`

	// Measurements that have been taken on the host. The most recent
	// measurements are kept in full detail, historic ones are compressed into
	// the historic values.
	HistoricDowntime time.Duration `json:"historicdowntime"`
	HistoricUptime   time.Duration `json:"historicuptime"`
	ScanHistory      HostDBScans   `json:"scanhistory"`

	// Measurements that are taken whenever we interact with a host.
	HistoricFailedInteractions     float64 `json:"historicfailedinteractions"`
	HistoricSuccessfulInteractions float64 `json:"historicsuccessfulinteractions"`
	RecentFailedInteractions       float64 `json:"recentfailedinteractions"`
	RecentSuccessfulInteractions   float64 `json:"recentsuccessfulinteractions"`

	LastHistoricUpdate types.BlockHeight `json:"lasthistoricupdate"`

	// Measurements related to the IP subnet mask.
	IPNets          []string  `json:"ipnets"`
	LastIPNetChange time.Time `json:"lastipnetchange"`

	// The public key of the host, stored separately to minimize risk of certain
	// MitM based vulnerabilities.
	PublicKey types.SiaPublicKey `json:"publickey"`

	// Filtered says whether or not a HostDBEntry is being filtered out of the
	// filtered hosttree due to the filter mode of the hosttree
	Filtered bool `json:"filtered"`
}

// HostDBScan represents a single scan event.
type HostDBScan struct {
	Timestamp time.Time `json:"timestamp"`
	Success   bool      `json:"success"`
}

// HostScoreBreakdown provides a piece-by-piece explanation of why a host has
// the score that they do.
//
// NOTE: Renters are free to use whatever scoring they feel appropriate for
// hosts. Some renters will outright blacklist or whitelist sets of hosts. The
// results provided by this struct can only be used as a guide, and may vary
// significantly from machine to machine.
type HostScoreBreakdown struct {
	Score          types.Currency `json:"score"`
	ConversionRate float64        `json:"conversionrate"`

	AgeAdjustment              float64 `json:"ageadjustment"`
	BurnAdjustment             float64 `json:"burnadjustment"`
	CollateralAdjustment       float64 `json:"collateraladjustment"`
	DurationAdjustment         float64 `json:"durationadjustment"`
	InteractionAdjustment      float64 `json:"interactionadjustment"`
	PriceAdjustment            float64 `json:"pricesmultiplier"`
	StorageRemainingAdjustment float64 `json:"storageremainingadjustment"`
	UptimeAdjustment           float64 `json:"uptimeadjustment"`
	VersionAdjustment          float64 `json:"versionadjustment"`
}

// RenterPriceEstimation contains a bunch of files estimating the costs of
// various operations on the network.
type RenterPriceEstimation struct {
	// The cost of downloading 1 TB of data.
	DownloadTerabyte types.Currency `json:"downloadterabyte"`

	// The cost of forming a set of contracts using the defaults.
	FormContracts types.Currency `json:"formcontracts"`

	// The cost of storing 1 TB for a month, including redundancy.
	StorageTerabyteMonth types.Currency `json:"storageterabytemonth"`

	// The cost of consuming 1 TB of upload bandwidth from the host, including
	// redundancy.
	UploadTerabyte types.Currency `json:"uploadterabyte"`
}

// RenterSettings control the behavior of the Renter.
type RenterSettings struct {
	Allowance         Allowance `json:"allowance"`
	IPViolationsCheck bool      `json:"ipviolationcheck"`
	MaxUploadSpeed    int64     `json:"maxuploadspeed"`
	MaxDownloadSpeed  int64     `json:"maxdownloadspeed"`
}

// HostDBScans represents a sortable slice of scans.
type HostDBScans []HostDBScan

func (s HostDBScans) Len() int           { return len(s) }
func (s HostDBScans) Less(i, j int) bool { return s[i].Timestamp.Before(s[j].Timestamp) }
func (s HostDBScans) Swap(i, j int)      { s[i], s[j] = s[j], s[i] }

// MerkleRootSet is a set of Merkle roots, and gets encoded more efficiently.
type MerkleRootSet []crypto.Hash

// MarshalJSON defines a JSON encoding for a MerkleRootSet.
func (mrs MerkleRootSet) MarshalJSON() ([]byte, error) {
	// Copy the whole array into a giant byte slice and then encode that.
	fullBytes := make([]byte, crypto.HashSize*len(mrs))
	for i := range mrs {
		copy(fullBytes[i*crypto.HashSize:(i+1)*crypto.HashSize], mrs[i][:])
	}
	return json.Marshal(fullBytes)
}

// UnmarshalJSON attempts to decode a MerkleRootSet, falling back on the legacy
// decoding of a []crypto.Hash if that fails.
func (mrs *MerkleRootSet) UnmarshalJSON(b []byte) error {
	// Decode the giant byte slice, and then split it into separate arrays.
	var fullBytes []byte
	err := json.Unmarshal(b, &fullBytes)
	if err != nil {
		// Encoding the byte slice has failed, try decoding it as a []crypto.Hash.
		var hashes []crypto.Hash
		err := json.Unmarshal(b, &hashes)
		if err != nil {
			return err
		}
		*mrs = MerkleRootSet(hashes)
		return nil
	}

	umrs := make(MerkleRootSet, len(fullBytes)/32)
	for i := range umrs {
		copy(umrs[i][:], fullBytes[i*crypto.HashSize:(i+1)*crypto.HashSize])
	}
	*mrs = umrs
	return nil
}

// RecoverableContract is a types.FileContract as it appears on the blockchain
// with additional fields which contain the information required to recover its
// latest revision from a host.
type RecoverableContract struct {
	types.FileContract
	// ID is the FileContract's ID.
	ID types.FileContractID `json:"id"`
	// HostPublicKey is the public key of the host we formed this contract
	// with.
	HostPublicKey types.SiaPublicKey `json:"hostpublickey"`
	// InputParentID is the ParentID of the first SiacoinInput of the
	// transaction that contains this contract.
	InputParentID types.SiacoinOutputID `json:"inputparentid"`
	// StartHeight is the estimated startheight of a recoverable contract.
	StartHeight types.BlockHeight `json:"startheight"`
	// TxnFee of the transaction which contains the contract.
	TxnFee types.Currency `json:"txnfee"`
}

// A RenterContract contains metadata about a file contract. It is read-only;
// modifying a RenterContract does not modify the actual file contract.
type RenterContract struct {
	ID            types.FileContractID
	HostPublicKey types.SiaPublicKey
	Transaction   types.Transaction

	StartHeight types.BlockHeight
	EndHeight   types.BlockHeight

	// RenterFunds is the amount remaining in the contract that the renter can
	// spend.
	RenterFunds types.Currency

	// The FileContract does not indicate what funds were spent on, so we have
	// to track the various costs manually.
	DownloadSpending types.Currency
	StorageSpending  types.Currency
	UploadSpending   types.Currency

	// Utility contains utility information about the renter.
	Utility ContractUtility

	// TotalCost indicates the amount of money that the renter spent and/or
	// locked up while forming a contract. This includes fees, and includes
	// funds which were allocated (but not necessarily committed) to spend on
	// uploads/downloads/storage.
	TotalCost types.Currency

	// ContractFee is the amount of money paid to the host to cover potential
	// future transaction fees that the host may incur, and to cover any other
	// overheads the host may have.
	//
	// TxnFee is the amount of money spent on the transaction fee when putting
	// the renter contract on the blockchain.
	//
	// SiafundFee is the amount of money spent on siafund fees when creating the
	// contract. The siafund fee that the renter pays covers both the renter and
	// the host portions of the contract, and therefore can be unexpectedly high
	// if the the host collateral is high.
	ContractFee types.Currency
	TxnFee      types.Currency
	SiafundFee  types.Currency
}

// ContractorSpending contains the metrics about how much the Contractor has
// spent during the current billing period.
type ContractorSpending struct {
	// ContractFees are the sum of all fees in the contract. This means it
	// includes the ContractFee, TxnFee and SiafundFee
	ContractFees types.Currency `json:"contractfees"`
	// DownloadSpending is the money currently spent on downloads.
	DownloadSpending types.Currency `json:"downloadspending"`
	// StorageSpending is the money currently spent on storage.
	StorageSpending types.Currency `json:"storagespending"`
	// ContractSpending is the total amount of money that the renter has put
	// into contracts, whether it's locked and the renter gets that money
	// back or whether it's spent and the renter won't get the money back.
	TotalAllocated types.Currency `json:"totalallocated"`
	// UploadSpending is the money currently spent on uploads.
	UploadSpending types.Currency `json:"uploadspending"`
	// Unspent is locked-away, unspent money.
	Unspent types.Currency `json:"unspent"`
	// ContractSpendingDeprecated was renamed to TotalAllocated and always has the
	// same value as TotalAllocated.
	ContractSpendingDeprecated types.Currency `json:"contractspending"`
	// WithheldFunds are the funds from the previous period that are tied up
	// in contracts and have not been released yet
	WithheldFunds types.Currency `json:"withheldfunds"`
	// ReleaseBlock is the block at which the WithheldFunds should be
	// released to the renter, based on worst case.
	// Contract End Height + Host Window Size + Maturity Delay
	ReleaseBlock types.BlockHeight `json:"releaseblock"`
	// PreviousSpending is the total spend funds from old contracts
	// that are not included in the current period spending
	PreviousSpending types.Currency `json:"previousspending"`
}

// ContractorChurnStatus contains the current churn budgets for the Contractor's
// churnLimiter and the aggregate churn for the current period.
type ContractorChurnStatus struct {
	// AggregatCurrentePeriodChurn is the total size of files from churned contracts in this
	// period.
	AggregateCurrentPeriodChurn uint64 `json:"aggregatecurrentperiodchurn"`
	// MaxPeriodChurn is the (adjustable) maximum churn allowed per period.
	MaxPeriodChurn uint64 `json:"maxperiodchurn"`
}

// UploadedBackup contains metadata about an uploaded backup.
type UploadedBackup struct {
	Name           string
	UID            [16]byte
	CreationDate   types.Timestamp
	Size           uint64 // size of snapshot .sia file
	UploadProgress float64
}

// A Renter uploads, tracks, repairs, and downloads a set of files for the
// user.
type Renter interface {
	Alerter

	// ActiveHosts provides the list of hosts that the renter is selecting,
	// sorted by preference.
	ActiveHosts() ([]HostDBEntry, error)

	// AllHosts returns the full list of hosts known to the renter.
	AllHosts() ([]HostDBEntry, error)

	// Close closes the Renter.
	Close() error

	// CancelContract cancels a specific contract of the renter.
	CancelContract(id types.FileContractID) error

	// Contracts returns the staticContracts of the renter's hostContractor.
	Contracts() []RenterContract

	// ContractStatus returns the status of the contract with the given ID in the
	// watchdog, and a bool indicating whether or not the watchdog is aware of it.
	ContractStatus(fcID types.FileContractID) (ContractWatchStatus, bool)

	// CreateBackup creates a backup of the renter's siafiles. If a secret is not
	// nil, the backup will be encrypted using the provided secret.
	CreateBackup(dst string, secret []byte) error

	// LoadBackup loads the siafiles of a previously created backup into the
	// renter. If the backup is encrypted, secret will be used to decrypt it.
	// Otherwise the argument is ignored.
	// If a file from the backup would have the same path as an already
	// existing file, a suffix of the form _[num] is appended to the siapath.
	// [num] is incremented until a siapath is found that is not already in
	// use.
	LoadBackup(src string, secret []byte) error

	// InitRecoveryScan starts scanning the whole blockchain for recoverable
	// contracts within a separate thread.
	InitRecoveryScan() error

	// OldContracts returns the oldContracts of the renter's hostContractor.
	OldContracts() []RenterContract

	// ContractorChurnStatus returns contract churn stats for the current period.
	ContractorChurnStatus() ContractorChurnStatus

	// ContractUtility provides the contract utility for a given host key.
	ContractUtility(pk types.SiaPublicKey) (ContractUtility, bool)

	// CurrentPeriod returns the height at which the current allowance period
	// began.
	CurrentPeriod() types.BlockHeight

	// PeriodSpending returns the amount spent on contracts in the current
	// billing period.
	PeriodSpending() (ContractorSpending, error)

	// RecoverableContracts returns the contracts that the contractor deems
	// recoverable. That means they are not expired yet and also not part of the
	// active contracts. Usually this should return an empty slice unless the host
	// isn't available for recovery or something went wrong.
	RecoverableContracts() []RecoverableContract

	// RecoveryScanStatus returns a bool indicating if a scan for recoverable
	// contracts is in progress and if it is, the current progress of the scan.
	RecoveryScanStatus() (bool, types.BlockHeight)

	// RefreshedContract checks if the contract was previously refreshed
	RefreshedContract(fcid types.FileContractID) bool

	// SetFileStuck sets the 'stuck' status of a file.
	SetFileStuck(siaPath SiaPath, stuck bool) error

	// UploadBackup uploads a backup to hosts, such that it can be retrieved
	// using only the seed.
	UploadBackup(src string, name string) error

	// DownloadBackup downloads a backup previously uploaded to hosts.
	DownloadBackup(dst string, name string) error

	// UploadedBackups returns a list of backups previously uploaded to hosts,
	// along with a list of which hosts are storing all known backups.
	UploadedBackups() ([]UploadedBackup, []types.SiaPublicKey, error)

	// BackupsOnHost returns the backups stored on the specified host.
	BackupsOnHost(hostKey types.SiaPublicKey) ([]UploadedBackup, error)

	// DeleteFile deletes a file entry from the renter.
	DeleteFile(siaPath SiaPath) error

	// Download creates a download according to the parameters passed, including
	// downloads of `offset` and `length` type. It returns a method to
	// start the download.
	Download(params RenterDownloadParameters) (DownloadID, func() error, error)

	// DownloadAsync creates a file download using the passed parameters without
	// blocking until the download is finished. The download needs to be started
	// using the method returned by DownloadAsync. DownloadAsync also accepts an
	// optional input function which will be registered to be called when the
	// download is finished.
	DownloadAsync(params RenterDownloadParameters, onComplete func(error) error) (uid DownloadID, start func() error, cancel func(), err error)

	// ClearDownloadHistory clears the download history of the renter
	// inclusive for before and after times.
	ClearDownloadHistory(after, before time.Time) error

	// DownloadByUID returns a download from the download history given its uid.
	DownloadByUID(uid DownloadID) (DownloadInfo, bool)

	// DownloadHistory lists all the files that have been scheduled for download.
	DownloadHistory() []DownloadInfo

	// File returns information on specific file queried by user
	File(siaPath SiaPath) (FileInfo, error)

	// FileList returns information on all of the files stored by the renter at the
	// specified folder. The 'cached' argument specifies whether cached values
	// should be returned or not.
	FileList(siaPath SiaPath, recursive, cached bool) ([]FileInfo, error)

	// Filter returns the renter's hostdb's filterMode and filteredHosts
	Filter() (FilterMode, map[string]types.SiaPublicKey, error)

	// SetFilterMode sets the renter's hostdb filter mode
	SetFilterMode(fm FilterMode, hosts []types.SiaPublicKey) error

	// Host provides the DB entry and score breakdown for the requested host.
	Host(pk types.SiaPublicKey) (HostDBEntry, bool, error)

	// InitialScanComplete returns a boolean indicating if the initial scan of the
	// hostdb is completed.
	InitialScanComplete() (bool, error)

	// PriceEstimation estimates the cost in siacoins of performing various
	// storage and data operations.
	PriceEstimation(allowance Allowance) (RenterPriceEstimation, Allowance, error)

	// RenameFile changes the path of a file.
	RenameFile(siaPath, newSiaPath SiaPath) error

	// RenameDir changes the path of a dir.
	RenameDir(oldPath, newPath SiaPath) error

	// EstimateHostScore will return the score for a host with the provided
	// settings, assuming perfect age and uptime adjustments
	EstimateHostScore(entry HostDBEntry, allowance Allowance) (HostScoreBreakdown, error)

	// ScoreBreakdown will return the score for a host db entry using the
	// hostdb's weighting algorithm.
	ScoreBreakdown(entry HostDBEntry) (HostScoreBreakdown, error)

	// Settings returns the Renter's current settings.
	Settings() (RenterSettings, error)

	// SetSettings sets the Renter's settings.
	SetSettings(RenterSettings) error

	// SetFileTrackingPath sets the on-disk location of an uploaded file to a
	// new value. Useful if files need to be moved on disk.
	SetFileTrackingPath(siaPath SiaPath, newPath string) error

	// Streamer creates a io.ReadSeeker that can be used to stream downloads
	// from the Sia network and also returns the fileName of the streamed
	// resource.
	Streamer(siapath SiaPath, disableLocalFetch bool) (string, Streamer, error)

	// Upload uploads a file using the input parameters.
	Upload(FileUploadParams) error

	// UploadStreamFromReader reads from the provided reader until io.EOF is reached and
	// upload the data to the Sia network.
	UploadStreamFromReader(up FileUploadParams, reader io.Reader) error

	// CreateDir creates a directory for the renter
	CreateDir(siaPath SiaPath) error

	// DeleteDir deletes a directory from the renter
	DeleteDir(siaPath SiaPath) error

	// DirList lists the directories in a siadir
	DirList(siaPath SiaPath) ([]DirectoryInfo, error)
}

// Streamer is the interface implemented by the Renter's streamer type which
// allows for streaming files uploaded to the Sia network.
type Streamer interface {
	io.ReadSeeker
	io.Closer
}

// RenterDownloadParameters defines the parameters passed to the Renter's
// Download method.
type RenterDownloadParameters struct {
<<<<<<< HEAD
	Async       bool
	Httpwriter  io.Writer
	Length      uint64
	Offset      uint64
	SiaPath     SiaPath
	Destination string
}

// HealthPercentage returns the health in a more human understandable format out
// of 100%
//
// The percentage is out of 1.25, this is to account for the RepairThreshold of
// 0.25 and assumes that the worst health is 1.5. Since we do not repair until
// the health is worse than the RepairThreshold, a health of 0 - 0.25 is full
// health. Likewise, a health that is greater than 1.25 is essentially 0 health.
func HealthPercentage(health float64) float64 {
	healthPercent := 100 * (1.25 - health)
	if healthPercent > 100 {
		healthPercent = 100
	}
	if healthPercent < 0 {
		healthPercent = 0
	}
	return healthPercent
=======
	Async            bool
	Httpwriter       io.Writer
	Length           uint64
	Offset           uint64
	SiaPath          SiaPath
	Destination      string
	DisableDiskFetch bool
>>>>>>> 1c5462b4
}<|MERGE_RESOLUTION|>--- conflicted
+++ resolved
@@ -798,13 +798,13 @@
 // RenterDownloadParameters defines the parameters passed to the Renter's
 // Download method.
 type RenterDownloadParameters struct {
-<<<<<<< HEAD
-	Async       bool
-	Httpwriter  io.Writer
-	Length      uint64
-	Offset      uint64
-	SiaPath     SiaPath
-	Destination string
+	Async            bool
+	Httpwriter       io.Writer
+	Length           uint64
+	Offset           uint64
+	SiaPath          SiaPath
+	Destination      string
+	DisableDiskFetch bool
 }
 
 // HealthPercentage returns the health in a more human understandable format out
@@ -823,13 +823,4 @@
 		healthPercent = 0
 	}
 	return healthPercent
-=======
-	Async            bool
-	Httpwriter       io.Writer
-	Length           uint64
-	Offset           uint64
-	SiaPath          SiaPath
-	Destination      string
-	DisableDiskFetch bool
->>>>>>> 1c5462b4
 }