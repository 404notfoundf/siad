package modules

import (
	"context"
	"encoding/json"
	"fmt"
	"io"
	"os"
	"time"

	"gitlab.com/NebulousLabs/errors"

	"gitlab.com/NebulousLabs/Sia/build"
	"gitlab.com/NebulousLabs/Sia/crypto"
	"gitlab.com/NebulousLabs/Sia/skykey"
	"gitlab.com/NebulousLabs/Sia/types"
)

type (
	// ContractParams are supplied as an argument to FormContract.
	ContractParams struct {
		Allowance     Allowance
		Host          HostDBEntry
		Funding       types.Currency
		StartHeight   types.BlockHeight
		EndHeight     types.BlockHeight
		RefundAddress types.UnlockHash
		RenterSeed    EphemeralRenterSeed

		// TODO: add optional keypair
	}
)

// WorkerPool is an interface that describes a collection of workers. It's used
// to be able to pass the renter's workers to the contractor.
type WorkerPool interface {
	Worker(types.SiaPublicKey) (Worker, error)
}

// Worker is a minimal interface for a single worker. It's used to be able to
// use workers within the contractor.
type Worker interface {
	RenewContract(ctx context.Context, fcid types.FileContractID, params ContractParams, txnBuilder TransactionBuilder) (RenterContract, []types.Transaction, error)
}

var (
	// DefaultAllowance is the set of default allowance settings that will be
	// used when allowances are not set or not fully set
	DefaultAllowance = Allowance{
		Funds:       types.SiacoinPrecision.Mul64(2500),
		Hosts:       uint64(PriceEstimationScope),
		Period:      2 * types.BlocksPerMonth,
		RenewWindow: types.BlocksPerMonth,

		ExpectedStorage:    1e12,                                         // 1 TB
		ExpectedUpload:     uint64(200e9) / uint64(types.BlocksPerMonth), // 200 GB per month
		ExpectedDownload:   uint64(100e9) / uint64(types.BlocksPerMonth), // 100 GB per month
		ExpectedRedundancy: 3.0,                                          // default is 10/30 erasure coding
		MaxPeriodChurn:     uint64(250e9),                                // 250 GB
	}
	// ErrHostFault indicates if an error is the host's fault.
	ErrHostFault = errors.New("host has returned an error")

	// ErrDownloadCancelled is the error set when a download was cancelled
	// manually by the user.
	ErrDownloadCancelled = errors.New("download was cancelled")

	// ErrNotEnoughWorkersInWorkerPool is an error that is returned whenever an
	// operation expects a certain number of workers but there aren't that many
	// available.
	ErrNotEnoughWorkersInWorkerPool = errors.New("not enough workers in worker pool")

	// PriceEstimationScope is the number of hosts that get queried by the
	// renter when providing price estimates. Especially for the 'Standard'
	// variable, there should be congruence with the number of contracts being
	// used in the renter allowance.
	PriceEstimationScope = build.Select(build.Var{
		Standard: int(50),
		Dev:      int(12),
		Testing:  int(4),
	}).(int)
	// BackupKeySpecifier is a specifier that is hashed with the wallet seed to
	// create a key for encrypting backups.
	BackupKeySpecifier = types.NewSpecifier("backupkey")
)

// DataSourceID is an identifier to uniquely identify a data source, such as for
// loading a file. Adding data sources that have the same ID should return the
// exact same data when queried. This is typically used inside of the renter to
// build stream buffers.
type DataSourceID crypto.Hash

// FilterMode is the helper type for the enum constants for the HostDB filter
// mode
type FilterMode int

// FileListFunc is a type that's passed in to functions related to iterating
// over the filesystem.
type FileListFunc func(FileInfo)

// DirListFunc is a type that's passed in to functions related to iterating
// over the filesystem.
type DirListFunc func(DirectoryInfo)

// SkynetStats contains statistical data about skynet
type SkynetStats struct {
	NumFiles  int    `json:"numfiles"`
	TotalSize uint64 `json:"totalsize"`
}

// RenterStats is a struct which tracks key metrics in a single renter. This
// struct is intended to give a large overview / large dump of data related to
// the renter, which can then be aggregated across a fleet of renters by a
// program which monitors for inconsistencies or other challenges.
type RenterStats struct {
	// A name for this renter.
	Name string

	// The total amount of contract data that hosts are maintaining on behalf of
	// the renter is the sum of these fields.
	ActiveContractData  uint64
	PassiveContractData uint64
	WastedContractData  uint64

	TotalSiafiles uint64

	TotalContractSpentFunds     types.Currency // Includes fees
	TotalContractFeeSpending    types.Currency
	TotalContractRemainingFunds types.Currency

	TotalWalletFunds types.Currency // Includes unconfirmed
}

// HostDBFilterError HostDBDisableFilter HostDBActivateBlacklist and
// HostDBActiveWhitelist are the constants used to enable and disable the filter
// mode of the renter's hostdb
const (
	HostDBFilterError FilterMode = iota
	HostDBDisableFilter
	HostDBActivateBlacklist
	HostDBActiveWhitelist
)

// Filesystem related consts.
const (
	// DefaultDirPerm defines the default permissions used for a new dir if no
	// permissions are supplied. Changing this value is a compatibility issue
	// since users expect dirs to have these permissions.
	DefaultDirPerm = 0755

	// DefaultFilePerm defines the default permissions used for a new file if no
	// permissions are supplied. Changing this value is a compatibility issue
	// since users expect files to have these permissions.
	DefaultFilePerm = 0644
)

// String returns the string value for the FilterMode
func (fm FilterMode) String() string {
	switch fm {
	case HostDBFilterError:
		return "error"
	case HostDBDisableFilter:
		return "disable"
	case HostDBActivateBlacklist:
		return "blacklist"
	case HostDBActiveWhitelist:
		return "whitelist"
	default:
		return ""
	}
}

// FromString assigned the FilterMode from the provide string
func (fm *FilterMode) FromString(s string) error {
	switch s {
	case "disable":
		*fm = HostDBDisableFilter
	case "blacklist":
		*fm = HostDBActivateBlacklist
	case "whitelist":
		*fm = HostDBActiveWhitelist
	default:
		*fm = HostDBFilterError
		return fmt.Errorf("could not assigned FilterMode from string %v", s)
	}
	return nil
}

// IsHostsFault indicates if a returned error is the host's fault.
func IsHostsFault(err error) bool {
	return errors.Contains(err, ErrHostFault)
}

const (
	// RenterDir is the name of the directory that is used to store the
	// renter's persistent data.
	RenterDir = "renter"

	// FileSystemRoot is the name of the directory that is used as the root of
	// the renter's filesystem.
	FileSystemRoot = "fs"

	// CombinedChunksRoot is the name of the directory that contains combined
	// chunks consisting of multiple partial chunks.
	CombinedChunksRoot = "combinedchunks"

	// EstimatedFileContractTransactionSetSize is the estimated blockchain size
	// of a transaction set between a renter and a host that contains a file
	// contract. This transaction set will contain a setup transaction from each
	// the host and the renter, and will also contain a file contract and file
	// contract revision that have each been signed by all parties.
	EstimatedFileContractTransactionSetSize = 2048

	// EstimatedFileContractRevisionAndProofTransactionSetSize is the
	// estimated blockchain size of a transaction set used by the host to
	// provide the storage proof at the end of the contract duration.
	EstimatedFileContractRevisionAndProofTransactionSetSize = 5000

	// StreamDownloadSize is the size of downloaded in a single streaming download
	// request.
	StreamDownloadSize = uint64(1 << 16) // 64 KiB

	// StreamUploadSize is the size of downloaded in a single streaming upload
	// request.
	StreamUploadSize = uint64(1 << 16) // 64 KiB
)

type (
	// DownloadID is a unique identifier used to identify downloads within the
	// download history.
	DownloadID string

	// CombinedChunkID is a unique identifier for a combined chunk which makes up
	// part of its filename on disk.
	CombinedChunkID string

	// PartialChunk holds some information about a combined chunk
	PartialChunk struct {
		ChunkID        CombinedChunkID // The ChunkID of the combined chunk the partial is in.
		InPartialsFile bool            // 'true' if the combined chunk is already in the partials siafile.
		Length         uint64          // length of the partial chunk within the combined chunk.
		Offset         uint64          // offset of the partial chunk within the combined chunk.
	}
)

// An Allowance dictates how much the Renter is allowed to spend in a given
// period. Note that funds are spent on both storage and bandwidth.
//
// NOTE: When changing the allowance struct, any new or adjusted fields are
// going to be loaded as blank when the contractor first starts up. The startup
// code either needs to set sane defaults, or the code which depends on the
// values needs to appropriately handle the values being empty.
type Allowance struct {
	Funds       types.Currency    `json:"funds"`
	Hosts       uint64            `json:"hosts"`
	Period      types.BlockHeight `json:"period"`
	RenewWindow types.BlockHeight `json:"renewwindow"`

	// PaymentContractInitialFunding establishes the amount of money that the a
	// Skynet portal will put into a brand new payment contract. If this value
	// is set to zero, this node will not act as a Skynet portal. When this
	// value is non-zero, this node will act as a Skynet portal, and form
	// contracts with every reasonably priced host.
	PaymentContractInitialFunding types.Currency `json:"paymentcontractinitialfunding"`

	// ExpectedStorage is the amount of data that we expect to have in a contract.
	ExpectedStorage uint64 `json:"expectedstorage"`

	// ExpectedUpload is the expected amount of data uploaded through the API,
	// before redundancy, per block.
	ExpectedUpload uint64 `json:"expectedupload"`

	// ExpectedDownload is the expected amount of data downloaded through the
	// API per block.
	ExpectedDownload uint64 `json:"expecteddownload"`

	// ExpectedRedundancy is the average redundancy of files being uploaded.
	ExpectedRedundancy float64 `json:"expectedredundancy"`

	// MaxPeriodChurn is maximum amount of contract churn allowed in a single
	// period.
	MaxPeriodChurn uint64 `json:"maxperiodchurn"`

	// The following fields provide price gouging protection for the user. By
	// setting a particular maximum price for each mechanism that a host can use
	// to charge users, the workers know to avoid hosts that go outside of the
	// safety range.
	//
	// The intention is that if the fields are not set, a reasonable value will
	// be derived from the other allowance settings. The intention is that the
	// hostdb will pay attention to these limits when forming contracts,
	// understanding that a certain feature (such as storage) will not be used
	// if the host price is above the limit. If the hostdb believes that a host
	// is valuable for its other, more reasonably priced features, the hostdb
	// may choose to form a contract with the host anyway.
	//
	// NOTE: If the allowance max price fields are ever extended, all of the
	// price gouging checks throughout the worker code and contract formation
	// code also need to be extended.
	MaxRPCPrice               types.Currency `json:"maxrpcprice"`
	MaxContractPrice          types.Currency `json:"maxcontractprice"`
	MaxDownloadBandwidthPrice types.Currency `json:"maxdownloadbandwidthprice"`
	MaxSectorAccessPrice      types.Currency `json:"maxsectoraccessprice"`
	MaxStoragePrice           types.Currency `json:"maxstorageprice"`
	MaxUploadBandwidthPrice   types.Currency `json:"maxuploadbandwidthprice"`
}

// Active returns true if and only if this allowance has been set in the
// contractor.
func (a Allowance) Active() bool {
	return a.Period != 0
}

// PortalMode returns true if the renter is supposed to act as a portal.
func (a Allowance) PortalMode() bool {
	return !a.PaymentContractInitialFunding.IsZero()
}

// ContractUtility contains metrics internal to the contractor that reflect the
// utility of a given contract.
type ContractUtility struct {
	GoodForUpload bool `json:"goodforupload"`
	GoodForRenew  bool `json:"goodforrenew"`

	// BadContract will be set to true if there's good reason to believe that
	// the contract is unusable and will continue to be unusable. For example,
	// if the host is claiming that the contract does not exist, the contract
	// should be marked as bad.
	BadContract bool              `json:"badcontract"`
	LastOOSErr  types.BlockHeight `json:"lastooserr"` // OOS means Out Of Storage

	// If a contract is locked, the utility should not be updated. 'Locked' is a
	// value that gets persisted.
	Locked bool `json:"locked"`
}

// ContractWatchStatus provides information about the status of a contract in
// the renter's watchdog.
type ContractWatchStatus struct {
	Archived                  bool              `json:"archived"`
	FormationSweepHeight      types.BlockHeight `json:"formationsweepheight"`
	ContractFound             bool              `json:"contractfound"`
	LatestRevisionFound       uint64            `json:"latestrevisionfound"`
	StorageProofFoundAtHeight types.BlockHeight `json:"storageprooffoundatheight"`
	DoubleSpendHeight         types.BlockHeight `json:"doublespendheight"`
	WindowStart               types.BlockHeight `json:"windowstart"`
	WindowEnd                 types.BlockHeight `json:"windowend"`
}

// DirectoryInfo provides information about a siadir
type DirectoryInfo struct {
	// The following fields are aggregate values of the siadir. These values are
	// the totals of the siadir and any sub siadirs, or are calculated based on
	// all the values in the subtree
	AggregateHealth              float64   `json:"aggregatehealth"`
	AggregateLastHealthCheckTime time.Time `json:"aggregatelasthealthchecktime"`
	AggregateMaxHealth           float64   `json:"aggregatemaxhealth"`
	AggregateMaxHealthPercentage float64   `json:"aggregatemaxhealthpercentage"`
	AggregateMinRedundancy       float64   `json:"aggregateminredundancy"`
	AggregateMostRecentModTime   time.Time `json:"aggregatemostrecentmodtime"`
	AggregateNumFiles            uint64    `json:"aggregatenumfiles"`
	AggregateNumStuckChunks      uint64    `json:"aggregatenumstuckchunks"`
	AggregateNumSubDirs          uint64    `json:"aggregatenumsubdirs"`
	AggregateSize                uint64    `json:"aggregatesize"`
	AggregateStuckHealth         float64   `json:"aggregatestuckhealth"`

	// The following fields are information specific to the siadir that is not
	// an aggregate of the entire sub directory tree
	Health              float64     `json:"health"`
	LastHealthCheckTime time.Time   `json:"lasthealthchecktime"`
	MaxHealthPercentage float64     `json:"maxhealthpercentage"`
	MaxHealth           float64     `json:"maxhealth"`
	MinRedundancy       float64     `json:"minredundancy"`
	DirMode             os.FileMode `json:"mode,siamismatch"` // Field is called DirMode for fuse compatibility
	MostRecentModTime   time.Time   `json:"mostrecentmodtime"`
	NumFiles            uint64      `json:"numfiles"`
	NumStuckChunks      uint64      `json:"numstuckchunks"`
	NumSubDirs          uint64      `json:"numsubdirs"`
	SiaPath             SiaPath     `json:"siapath"`
	DirSize             uint64      `json:"size,siamismatch"` // Stays as 'size' in json for compatibility
	StuckHealth         float64     `json:"stuckhealth"`
	UID                 uint64      `json:"uid"`
}

// Name implements os.FileInfo.
func (d DirectoryInfo) Name() string { return d.SiaPath.Name() }

// Size implements os.FileInfo.
func (d DirectoryInfo) Size() int64 { return int64(d.DirSize) }

// Mode implements os.FileInfo.
func (d DirectoryInfo) Mode() os.FileMode { return d.DirMode }

// ModTime implements os.FileInfo.
func (d DirectoryInfo) ModTime() time.Time { return d.MostRecentModTime }

// IsDir implements os.FileInfo.
func (d DirectoryInfo) IsDir() bool { return true }

// Sys implements os.FileInfo.
func (d DirectoryInfo) Sys() interface{} { return nil }

// DownloadInfo provides information about a file that has been requested for
// download.
type DownloadInfo struct {
	Destination     string  `json:"destination"`     // The destination of the download.
	DestinationType string  `json:"destinationtype"` // Can be "file", "memory buffer", or "http stream".
	Length          uint64  `json:"length"`          // The length requested for the download.
	Offset          uint64  `json:"offset"`          // The offset within the siafile requested for the download.
	SiaPath         SiaPath `json:"siapath"`         // The siapath of the file used for the download.

	Completed            bool      `json:"completed"`            // Whether or not the download has completed.
	EndTime              time.Time `json:"endtime"`              // The time when the download fully completed.
	Error                string    `json:"error"`                // Will be the empty string unless there was an error.
	Received             uint64    `json:"received"`             // Amount of data confirmed and decoded.
	StartTime            time.Time `json:"starttime"`            // The time when the download was started.
	StartTimeUnix        int64     `json:"starttimeunix"`        // The time when the download was started in unix format.
	TotalDataTransferred uint64    `json:"totaldatatransferred"` // Total amount of data transferred, including negotiation, etc.
}

// FileUploadParams contains the information used by the Renter to upload a
// file.
type FileUploadParams struct {
	Source              string
	SiaPath             SiaPath
	ErasureCode         ErasureCoder
	Force               bool
	DisablePartialChunk bool
	Repair              bool

	// CipherType was added later. If it is left blank, the renter will use the
	// default encryption method (as of writing, Threefish)
	CipherType crypto.CipherType

	// CipherKey was added in v1.5.0. If it is left blank, the renter will use it
	// to create a CipherKey with the given CipherType. This value override
	// CipherType if it is set.
	CipherKey crypto.CipherKey
}

// FileInfo provides information about a file.
type FileInfo struct {
	AccessTime       time.Time         `json:"accesstime"`
	Available        bool              `json:"available"`
	ChangeTime       time.Time         `json:"changetime"`
	CipherType       string            `json:"ciphertype"`
	CreateTime       time.Time         `json:"createtime"`
	Expiration       types.BlockHeight `json:"expiration"`
	Filesize         uint64            `json:"filesize"`
	Health           float64           `json:"health"`
	LocalPath        string            `json:"localpath"`
	MaxHealth        float64           `json:"maxhealth"`
	MaxHealthPercent float64           `json:"maxhealthpercent"`
	ModificationTime time.Time         `json:"modtime,siamismatch"` // Stays as 'modtime' in json for compatibility
	FileMode         os.FileMode       `json:"mode,siamismatch"`    // Field is called FileMode for fuse compatibility
	NumStuckChunks   uint64            `json:"numstuckchunks"`
	OnDisk           bool              `json:"ondisk"`
	Recoverable      bool              `json:"recoverable"`
	Redundancy       float64           `json:"redundancy"`
	Renewing         bool              `json:"renewing"`
	Skylinks         []string          `json:"skylinks"`
	SiaPath          SiaPath           `json:"siapath"`
	Stuck            bool              `json:"stuck"`
	StuckHealth      float64           `json:"stuckhealth"`
	UID              uint64            `json:"uid"`
	UploadedBytes    uint64            `json:"uploadedbytes"`
	UploadProgress   float64           `json:"uploadprogress"`
}

// Name implements os.FileInfo.
func (f FileInfo) Name() string { return f.SiaPath.Name() }

// Size implements os.FileInfo.
func (f FileInfo) Size() int64 { return int64(f.Filesize) }

// Mode implements os.FileInfo.
func (f FileInfo) Mode() os.FileMode { return f.FileMode }

// ModTime implements os.FileInfo.
func (f FileInfo) ModTime() time.Time { return f.ModificationTime }

// IsDir implements os.FileInfo.
func (f FileInfo) IsDir() bool { return false }

// Sys implements os.FileInfo.
func (f FileInfo) Sys() interface{} { return nil }

// A HostDBEntry represents one host entry in the Renter's host DB. It
// aggregates the host's external settings and metrics with its public key.
type HostDBEntry struct {
	HostExternalSettings

	// FirstSeen is the last block height at which this host was announced.
	FirstSeen types.BlockHeight `json:"firstseen"`

	// Measurements that have been taken on the host. The most recent
	// measurements are kept in full detail, historic ones are compressed into
	// the historic values.
	HistoricDowntime time.Duration `json:"historicdowntime"`
	HistoricUptime   time.Duration `json:"historicuptime"`
	ScanHistory      HostDBScans   `json:"scanhistory"`

	// Measurements that are taken whenever we interact with a host.
	HistoricFailedInteractions     float64 `json:"historicfailedinteractions"`
	HistoricSuccessfulInteractions float64 `json:"historicsuccessfulinteractions"`
	RecentFailedInteractions       float64 `json:"recentfailedinteractions"`
	RecentSuccessfulInteractions   float64 `json:"recentsuccessfulinteractions"`

	LastHistoricUpdate types.BlockHeight `json:"lasthistoricupdate"`

	// Measurements related to the IP subnet mask.
	IPNets          []string  `json:"ipnets"`
	LastIPNetChange time.Time `json:"lastipnetchange"`

	// The public key of the host, stored separately to minimize risk of certain
	// MitM based vulnerabilities.
	PublicKey types.SiaPublicKey `json:"publickey"`

	// Filtered says whether or not a HostDBEntry is being filtered out of the
	// filtered hosttree due to the filter mode of the hosttree
	Filtered bool `json:"filtered"`
}

// HostDBScan represents a single scan event.
type HostDBScan struct {
	Timestamp time.Time `json:"timestamp"`
	Success   bool      `json:"success"`
}

// HostScoreBreakdown provides a piece-by-piece explanation of why a host has
// the score that they do.
//
// NOTE: Renters are free to use whatever scoring they feel appropriate for
// hosts. Some renters will outright blacklist or whitelist sets of hosts. The
// results provided by this struct can only be used as a guide, and may vary
// significantly from machine to machine.
type HostScoreBreakdown struct {
	Score          types.Currency `json:"score"`
	ConversionRate float64        `json:"conversionrate"`

	AcceptContractAdjustment   float64 `json:"acceptcontractadjustment"`
	AgeAdjustment              float64 `json:"ageadjustment"`
	BasePriceAdjustment        float64 `json:"basepriceadjustment"`
	BurnAdjustment             float64 `json:"burnadjustment"`
	CollateralAdjustment       float64 `json:"collateraladjustment"`
	DurationAdjustment         float64 `json:"durationadjustment"`
	InteractionAdjustment      float64 `json:"interactionadjustment"`
	PriceAdjustment            float64 `json:"pricesmultiplier,siamismatch"`
	StorageRemainingAdjustment float64 `json:"storageremainingadjustment"`
	UptimeAdjustment           float64 `json:"uptimeadjustment"`
	VersionAdjustment          float64 `json:"versionadjustment"`
}

// MemoryStatus contains information about the status of the memory manager
type MemoryStatus struct {
	Available uint64 `json:"available"`
	Base      uint64 `json:"base"`
	Requested uint64 `json:"requested"`

	PriorityAvailable uint64 `json:"priorityavailable"`
	PriorityBase      uint64 `json:"prioritybase"`
	PriorityRequested uint64 `json:"priorityrequested"`
	PriorityReserve   uint64 `json:"priorityreserve"`
}

// MountInfo contains information about a mounted FUSE filesystem.
type MountInfo struct {
	MountPoint string  `json:"mountpoint"`
	SiaPath    SiaPath `json:"siapath"`

	MountOptions MountOptions `json:"mountoptions"`
}

// RenterPriceEstimation contains a bunch of files estimating the costs of
// various operations on the network.
type RenterPriceEstimation struct {
	// The cost of downloading 1 TB of data.
	DownloadTerabyte types.Currency `json:"downloadterabyte"`

	// The cost of forming a set of contracts using the defaults.
	FormContracts types.Currency `json:"formcontracts"`

	// The cost of storing 1 TB for a month, including redundancy.
	StorageTerabyteMonth types.Currency `json:"storageterabytemonth"`

	// The cost of consuming 1 TB of upload bandwidth from the host, including
	// redundancy.
	UploadTerabyte types.Currency `json:"uploadterabyte"`
}

// RenterSettings control the behavior of the Renter.
type RenterSettings struct {
	Allowance        Allowance     `json:"allowance"`
	IPViolationCheck bool          `json:"ipviolationcheck"`
	MaxUploadSpeed   int64         `json:"maxuploadspeed"`
	MaxDownloadSpeed int64         `json:"maxdownloadspeed"`
	UploadsStatus    UploadsStatus `json:"uploadsstatus"`
}

// UploadsStatus contains information about the Renter's Uploads
type UploadsStatus struct {
	Paused       bool      `json:"paused"`
	PauseEndTime time.Time `json:"pauseendtime"`
}

// HostDBScans represents a sortable slice of scans.
type HostDBScans []HostDBScan

func (s HostDBScans) Len() int           { return len(s) }
func (s HostDBScans) Less(i, j int) bool { return s[i].Timestamp.Before(s[j].Timestamp) }
func (s HostDBScans) Swap(i, j int)      { s[i], s[j] = s[j], s[i] }

// MerkleRootSet is a set of Merkle roots, and gets encoded more efficiently.
type MerkleRootSet []crypto.Hash

// MarshalJSON defines a JSON encoding for a MerkleRootSet.
func (mrs MerkleRootSet) MarshalJSON() ([]byte, error) {
	// Copy the whole array into a giant byte slice and then encode that.
	fullBytes := make([]byte, crypto.HashSize*len(mrs))
	for i := range mrs {
		copy(fullBytes[i*crypto.HashSize:(i+1)*crypto.HashSize], mrs[i][:])
	}
	return json.Marshal(fullBytes)
}

// UnmarshalJSON attempts to decode a MerkleRootSet, falling back on the legacy
// decoding of a []crypto.Hash if that fails.
func (mrs *MerkleRootSet) UnmarshalJSON(b []byte) error {
	// Decode the giant byte slice, and then split it into separate arrays.
	var fullBytes []byte
	err := json.Unmarshal(b, &fullBytes)
	if err != nil {
		// Encoding the byte slice has failed, try decoding it as a []crypto.Hash.
		var hashes []crypto.Hash
		err := json.Unmarshal(b, &hashes)
		if err != nil {
			return err
		}
		*mrs = MerkleRootSet(hashes)
		return nil
	}

	umrs := make(MerkleRootSet, len(fullBytes)/32)
	for i := range umrs {
		copy(umrs[i][:], fullBytes[i*crypto.HashSize:(i+1)*crypto.HashSize])
	}
	*mrs = umrs
	return nil
}

// MountOptions specify various settings of a FUSE filesystem mount.
type MountOptions struct {
	AllowOther bool `json:"allowother"`
	ReadOnly   bool `json:"readonly"`
}

// RecoverableContract is a types.FileContract as it appears on the blockchain
// with additional fields which contain the information required to recover its
// latest revision from a host.
type RecoverableContract struct {
	types.FileContract
	// ID is the FileContract's ID.
	ID types.FileContractID `json:"id"`
	// HostPublicKey is the public key of the host we formed this contract
	// with.
	HostPublicKey types.SiaPublicKey `json:"hostpublickey"`
	// InputParentID is the ParentID of the first SiacoinInput of the
	// transaction that contains this contract.
	InputParentID types.SiacoinOutputID `json:"inputparentid"`
	// StartHeight is the estimated startheight of a recoverable contract.
	StartHeight types.BlockHeight `json:"startheight"`
	// TxnFee of the transaction which contains the contract.
	TxnFee types.Currency `json:"txnfee"`
}

// A RenterContract contains metadata about a file contract. It is read-only;
// modifying a RenterContract does not modify the actual file contract.
type RenterContract struct {
	ID            types.FileContractID
	HostPublicKey types.SiaPublicKey
	Transaction   types.Transaction

	StartHeight types.BlockHeight
	EndHeight   types.BlockHeight

	// RenterFunds is the amount remaining in the contract that the renter can
	// spend.
	RenterFunds types.Currency

	// The FileContract does not indicate what funds were spent on, so we have
	// to track the various costs manually.
	DownloadSpending types.Currency
	StorageSpending  types.Currency
	UploadSpending   types.Currency

	// Utility contains utility information about the renter.
	Utility ContractUtility

	// TotalCost indicates the amount of money that the renter spent and/or
	// locked up while forming a contract. This includes fees, and includes
	// funds which were allocated (but not necessarily committed) to spend on
	// uploads/downloads/storage.
	TotalCost types.Currency

	// ContractFee is the amount of money paid to the host to cover potential
	// future transaction fees that the host may incur, and to cover any other
	// overheads the host may have.
	//
	// TxnFee is the amount of money spent on the transaction fee when putting
	// the renter contract on the blockchain.
	//
	// SiafundFee is the amount of money spent on siafund fees when creating the
	// contract. The siafund fee that the renter pays covers both the renter and
	// the host portions of the contract, and therefore can be unexpectedly high
	// if the the host collateral is high.
	ContractFee types.Currency
	TxnFee      types.Currency
	SiafundFee  types.Currency
}

// Size returns the contract size
func (rc *RenterContract) Size() uint64 {
	var size uint64
	if len(rc.Transaction.FileContractRevisions) != 0 {
		size = rc.Transaction.FileContractRevisions[0].NewFileSize
	}
	return size
}

// ContractorSpending contains the metrics about how much the Contractor has
// spent during the current billing period.
type ContractorSpending struct {
	// ContractFees are the sum of all fees in the contract. This means it
	// includes the ContractFee, TxnFee and SiafundFee
	ContractFees types.Currency `json:"contractfees"`
	// DownloadSpending is the money currently spent on downloads.
	DownloadSpending types.Currency `json:"downloadspending"`
	// StorageSpending is the money currently spent on storage.
	StorageSpending types.Currency `json:"storagespending"`
	// ContractSpending is the total amount of money that the renter has put
	// into contracts, whether it's locked and the renter gets that money
	// back or whether it's spent and the renter won't get the money back.
	TotalAllocated types.Currency `json:"totalallocated"`
	// UploadSpending is the money currently spent on uploads.
	UploadSpending types.Currency `json:"uploadspending"`
	// Unspent is locked-away, unspent money.
	Unspent types.Currency `json:"unspent"`
	// ContractSpendingDeprecated was renamed to TotalAllocated and always has the
	// same value as TotalAllocated.
	ContractSpendingDeprecated types.Currency `json:"contractspending,siamismatch"`
	// WithheldFunds are the funds from the previous period that are tied up
	// in contracts and have not been released yet
	WithheldFunds types.Currency `json:"withheldfunds"`
	// ReleaseBlock is the block at which the WithheldFunds should be
	// released to the renter, based on worst case.
	// Contract End Height + Host Window Size + Maturity Delay
	ReleaseBlock types.BlockHeight `json:"releaseblock"`
	// PreviousSpending is the total spend funds from old contracts
	// that are not included in the current period spending
	PreviousSpending types.Currency `json:"previousspending"`
}

// ContractorChurnStatus contains the current churn budgets for the Contractor's
// churnLimiter and the aggregate churn for the current period.
type ContractorChurnStatus struct {
	// AggregateCurrentPeriodChurn is the total size of files from churned contracts in this
	// period.
	AggregateCurrentPeriodChurn uint64 `json:"aggregatecurrentperiodchurn"`
	// MaxPeriodChurn is the (adjustable) maximum churn allowed per period.
	MaxPeriodChurn uint64 `json:"maxperiodchurn"`
}

// UploadedBackup contains metadata about an uploaded backup.
type UploadedBackup struct {
	Name           string
	UID            [16]byte
	CreationDate   types.Timestamp
	Size           uint64 // size of snapshot .sia file
	UploadProgress float64
}

type (
	// WorkerPoolStatus contains information about the status of the workerPool
	// and the workers
	WorkerPoolStatus struct {
		NumWorkers               int            `json:"numworkers"`
		TotalDownloadCoolDown    int            `json:"totaldownloadcooldown"`
		TotalMaintenanceCoolDown int            `json:"totalmaintenancecooldown"`
		TotalUploadCoolDown      int            `json:"totaluploadcooldown"`
		Workers                  []WorkerStatus `json:"workers"`
	}

	// WorkerStatus contains information about the status of a worker
	WorkerStatus struct {
		// Worker contract information
		ContractID      types.FileContractID `json:"contractid"`
		ContractUtility ContractUtility      `json:"contractutility"`
		HostPubKey      types.SiaPublicKey   `json:"hostpubkey"`

		// Download status information
		DownloadCoolDownError string        `json:"downloadcooldownerror"`
		DownloadCoolDownTime  time.Duration `json:"downloadcooldowntime"`
		DownloadOnCoolDown    bool          `json:"downloadoncooldown"`
		DownloadQueueSize     int           `json:"downloadqueuesize"`
		DownloadTerminated    bool          `json:"downloadterminated"`

		// Upload status information
		UploadCoolDownError string        `json:"uploadcooldownerror"`
		UploadCoolDownTime  time.Duration `json:"uploadcooldowntime"`
		UploadOnCoolDown    bool          `json:"uploadoncooldown"`
		UploadQueueSize     int           `json:"uploadqueuesize"`
		UploadTerminated    bool          `json:"uploadterminated"`

		// Maintenance Cooldown information
		MaintenanceOnCooldown    bool          `json:"maintenanceoncooldown"`
		MaintenanceCoolDownError string        `json:"maintenancecooldownerror"`
		MaintenanceCoolDownTime  time.Duration `json:"maintenancecooldowntime"`

		// Ephemeral Account information
		AccountBalanceTarget types.Currency      `json:"accountbalancetarget"`
		AccountStatus        WorkerAccountStatus `json:"accountstatus"`

		// PriceTable information
		PriceTableStatus WorkerPriceTableStatus `json:"pricetablestatus"`

		// Job Queues
		DownloadSnapshotJobQueueSize int `json:"downloadsnapshotjobqueuesize"`
		UploadSnapshotJobQueueSize   int `json:"uploadsnapshotjobqueuesize"`

		// Read Jobs Information
		ReadJobsStatus WorkerReadJobsStatus `json:"readjobsstatus"`

		// HasSector Job Information
		HasSectorJobsStatus WorkerHasSectorJobsStatus `json:"hassectorjobsstatus"`
	}

	// WorkerAccountStatus contains detailed information about the account
	WorkerAccountStatus struct {
		AvailableBalance types.Currency `json:"availablebalance"`
		NegativeBalance  types.Currency `json:"negativebalance"`

		RecentErr         string    `json:"recenterr"`
		RecentErrTime     time.Time `json:"recenterrtime"`
		RecentSuccessTime time.Time `json:"recentsuccesstime"`
	}

	// WorkerPriceTableStatus contains detailed information about the price
	// table
	WorkerPriceTableStatus struct {
		ExpiryTime time.Time `json:"expirytime"`
		UpdateTime time.Time `json:"updatetime"`

		Active bool `json:"active"`

		RecentErr     string    `json:"recenterr"`
		RecentErrTime time.Time `json:"recenterrtime"`
	}

	// WorkerReadJobsStatus contains detailed information about the read jobs
	WorkerReadJobsStatus struct {
		AvgJobTime64k uint64 `json:"avgjobtime64k"` // in ms
		AvgJobTime1m  uint64 `json:"avgjobtime1m"`  // in ms
		AvgJobTime4m  uint64 `json:"avgjobtime4m"`  // in ms

		ConsecutiveFailures uint64 `json:"consecutivefailures"`

		JobQueueSize uint64 `json:"jobqueuesize"`

		RecentErr     string    `json:"recenterr"`
		RecentErrTime time.Time `json:"recenterrtime"`
	}

	// WorkerHasSectorJobsStatus contains detailed information about the has
	// sector jobs
	WorkerHasSectorJobsStatus struct {
		AvgJobTime uint64 `json:"avgjobtime"` // in ms

		ConsecutiveFailures uint64 `json:"consecutivefailures"`

		JobQueueSize uint64 `json:"jobqueuesize"`

		RecentErr     string    `json:"recenterr"`
		RecentErrTime time.Time `json:"recenterrtime"`
	}
)

// A Renter uploads, tracks, repairs, and downloads a set of files for the
// user.
type Renter interface {
	Alerter

	// ActiveHosts provides the list of hosts that the renter is selecting,
	// sorted by preference.
	ActiveHosts() ([]HostDBEntry, error)

	// AllHosts returns the full list of hosts known to the renter.
	AllHosts() ([]HostDBEntry, error)

	// Close closes the Renter.
	Close() error

	// CancelContract cancels a specific contract of the renter.
	CancelContract(id types.FileContractID) error

	// Contracts returns the staticContracts of the renter's hostContractor.
	Contracts() []RenterContract

	// ContractStatus returns the status of the contract with the given ID in the
	// watchdog, and a bool indicating whether or not the watchdog is aware of it.
	ContractStatus(fcID types.FileContractID) (ContractWatchStatus, bool)

	// CreateBackup creates a backup of the renter's siafiles. If a secret is not
	// nil, the backup will be encrypted using the provided secret.
	CreateBackup(dst string, secret []byte) error

	// LoadBackup loads the siafiles of a previously created backup into the
	// renter. If the backup is encrypted, secret will be used to decrypt it.
	// Otherwise the argument is ignored.
	// If a file from the backup would have the same path as an already
	// existing file, a suffix of the form _[num] is appended to the siapath.
	// [num] is incremented until a siapath is found that is not already in
	// use.
	LoadBackup(src string, secret []byte) error

	// InitRecoveryScan starts scanning the whole blockchain for recoverable
	// contracts within a separate thread.
	InitRecoveryScan() error

	// OldContracts returns the oldContracts of the renter's hostContractor.
	OldContracts() []RenterContract

	// ContractorChurnStatus returns contract churn stats for the current period.
	ContractorChurnStatus() ContractorChurnStatus

	// ContractUtility provides the contract utility for a given host key.
	ContractUtility(pk types.SiaPublicKey) (ContractUtility, bool)

	// CurrentPeriod returns the height at which the current allowance period
	// began.
	CurrentPeriod() types.BlockHeight

	// MemoryStatus returns the current status of the memory manager
	MemoryStatus() (MemoryStatus, error)

	// Mount mounts a FUSE filesystem at mountPoint, making the contents of sp
	// available via the local filesystem.
	Mount(mountPoint string, sp SiaPath, opts MountOptions) error

	// MountInfo returns the list of currently mounted FUSE filesystems.
	MountInfo() []MountInfo

	// SkynetStats returns the SkynetStats of the renter. Depending on the input,
	// either cached stats will be returned or a full disk scan will either be
	// started or if it's already ongoing, waited for.
	SkynetStats(bool) (SkynetStats, error)

	// Unmount unmounts the FUSE filesystem currently mounted at mountPoint.
	Unmount(mountPoint string) error

	// PeriodSpending returns the amount spent on contracts in the current
	// billing period.
	PeriodSpending() (ContractorSpending, error)

	// RecoverableContracts returns the contracts that the contractor deems
	// recoverable. That means they are not expired yet and also not part of the
	// active contracts. Usually this should return an empty slice unless the host
	// isn't available for recovery or something went wrong.
	RecoverableContracts() []RecoverableContract

	// RecoveryScanStatus returns a bool indicating if a scan for recoverable
	// contracts is in progress and if it is, the current progress of the scan.
	RecoveryScanStatus() (bool, types.BlockHeight)

	// RefreshedContract checks if the contract was previously refreshed
	RefreshedContract(fcid types.FileContractID) bool

	// SetFileStuck sets the 'stuck' status of a file.
	SetFileStuck(siaPath SiaPath, stuck bool) error

	// UploadBackup uploads a backup to hosts, such that it can be retrieved
	// using only the seed.
	UploadBackup(src string, name string) error

	// DownloadBackup downloads a backup previously uploaded to hosts.
	DownloadBackup(dst string, name string) error

	// UploadedBackups returns a list of backups previously uploaded to hosts,
	// along with a list of which hosts are storing all known backups.
	UploadedBackups() ([]UploadedBackup, []types.SiaPublicKey, error)

	// BackupsOnHost returns the backups stored on the specified host.
	BackupsOnHost(hostKey types.SiaPublicKey) ([]UploadedBackup, error)

	// DeleteFile deletes a file entry from the renter.
	DeleteFile(siaPath SiaPath) error

	// Download creates a download according to the parameters passed, including
	// downloads of `offset` and `length` type. It returns a method to
	// start the download.
	Download(params RenterDownloadParameters) (DownloadID, func() error, error)

	// DownloadAsync creates a file download using the passed parameters without
	// blocking until the download is finished. The download needs to be started
	// using the method returned by DownloadAsync. DownloadAsync also accepts an
	// optional input function which will be registered to be called when the
	// download is finished.
	DownloadAsync(params RenterDownloadParameters, onComplete func(error) error) (uid DownloadID, start func() error, cancel func(), err error)

	// ClearDownloadHistory clears the download history of the renter
	// inclusive for before and after times.
	ClearDownloadHistory(after, before time.Time) error

	// DownloadByUID returns a download from the download history given its uid.
	DownloadByUID(uid DownloadID) (DownloadInfo, bool)

	// DownloadHistory lists all the files that have been scheduled for download.
	DownloadHistory() []DownloadInfo

	// File returns information on specific file queried by user
	File(siaPath SiaPath) (FileInfo, error)

	// FileList returns information on all of the files stored by the renter at the
	// specified folder. The 'cached' argument specifies whether cached values
	// should be returned or not.
	FileList(siaPath SiaPath, recursive, cached bool, flf FileListFunc) error

	// Filter returns the renter's hostdb's filterMode and filteredHosts
	Filter() (FilterMode, map[string]types.SiaPublicKey, error)

	// SetFilterMode sets the renter's hostdb filter mode
	SetFilterMode(fm FilterMode, hosts []types.SiaPublicKey) error

	// Host provides the DB entry and score breakdown for the requested host.
	Host(pk types.SiaPublicKey) (HostDBEntry, bool, error)

	// InitialScanComplete returns a boolean indicating if the initial scan of the
	// hostdb is completed.
	InitialScanComplete() (bool, error)

	// PriceEstimation estimates the cost in siacoins of performing various
	// storage and data operations.
	PriceEstimation(allowance Allowance) (RenterPriceEstimation, Allowance, error)

	// RenameFile changes the path of a file.
	RenameFile(siaPath, newSiaPath SiaPath) error

	// RenameDir changes the path of a dir.
	RenameDir(oldPath, newPath SiaPath) error

	// EstimateHostScore will return the score for a host with the provided
	// settings, assuming perfect age and uptime adjustments
	EstimateHostScore(entry HostDBEntry, allowance Allowance) (HostScoreBreakdown, error)

	// ReadRegistry starts a registry lookup on all available workers. The
	// jobs have 'timeout' amount of time to finish their jobs and return a
	// response. Otherwise the response with the highest revision number will be
	// used.
	ReadRegistry(spk types.SiaPublicKey, tweak crypto.Hash, timeout time.Duration) (SignedRegistryValue, error)

	// ScoreBreakdown will return the score for a host db entry using the
	// hostdb's weighting algorithm.
	ScoreBreakdown(entry HostDBEntry) (HostScoreBreakdown, error)

	// Settings returns the Renter's current settings.
	Settings() (RenterSettings, error)

	// SetSettings sets the Renter's settings.
	SetSettings(RenterSettings) error

	// SetFileTrackingPath sets the on-disk location of an uploaded file to a
	// new value. Useful if files need to be moved on disk.
	SetFileTrackingPath(siaPath SiaPath, newPath string) error

	// UpdateRegistry updates the registries on all workers with the given
	// registry value.
	UpdateRegistry(spk types.SiaPublicKey, srv SignedRegistryValue, timeout time.Duration) error

	// PauseRepairsAndUploads pauses the renter's repairs and uploads for a time
	// duration
	PauseRepairsAndUploads(duration time.Duration) error

	// ResumeRepairsAndUploads resumes the renter's repairs and uploads
	ResumeRepairsAndUploads() error

	// Streamer creates a io.ReadSeeker that can be used to stream downloads
	// from the Sia network and also returns the fileName of the streamed
	// resource.
	Streamer(siapath SiaPath, disableLocalFetch bool) (string, Streamer, error)

	// Upload uploads a file using the input parameters.
	Upload(FileUploadParams) error

	// UploadStreamFromReader reads from the provided reader until io.EOF is
	// reached and upload the data to the Sia network.
	UploadStreamFromReader(up FileUploadParams, reader io.Reader) error

	// CreateDir creates a directory for the renter
	CreateDir(siaPath SiaPath, mode os.FileMode) error

	// DeleteDir deletes a directory from the renter
	DeleteDir(siaPath SiaPath) error

	// DirList lists the directories in a siadir
	DirList(siaPath SiaPath) ([]DirectoryInfo, error)

	// AddSkykey adds the skykey to the renter's skykey manager.
	AddSkykey(skykey.Skykey) error

	// CreateSkykey creates a new Skykey with the given name and SkykeyType.
	CreateSkykey(string, skykey.SkykeyType) (skykey.Skykey, error)

	// DeleteSkykeyByID deletes the Skykey with the given name from the renter's
	// skykey manager if it exists.
	DeleteSkykeyByID(skykey.SkykeyID) error

	// DeleteSkykeyByName deletes the Skykey with the given name from the renter's skykey
	// manager if it exists.
	DeleteSkykeyByName(string) error

	// SkykeyByName gets the Skykey with the given name from the renter's skykey
	// manager if it exists.
	SkykeyByName(string) (skykey.Skykey, error)

	// SkykeyByID gets the Skykey with the given ID from the renter's skykey
	// manager if it exists.
	SkykeyByID(skykey.SkykeyID) (skykey.Skykey, error)

	// SkykeyIDByName gets the SkykeyID of the key with the given name if it
	// exists.
	SkykeyIDByName(string) (skykey.SkykeyID, error)

	// Skykeys returns a slice containing each Skykey being stored by the renter.
	Skykeys() ([]skykey.Skykey, error)

	// CreateSkylinkFromSiafile will create a skylink from a siafile. This will
	// result in some uploading - the base sector skyfile needs to be uploaded
	// separately, and if there is a fanout expansion that needs to be uploaded
	// separately as well.
	CreateSkylinkFromSiafile(SkyfileUploadParameters, SiaPath) (Skylink, error)

<<<<<<< HEAD
	// DownloadByRoot will fetch data using the merkle root of that data. The
	// given timeout will make sure this call won't block for a time that
	// exceeds the given timeout value. Passing a timeout of 0 is considered as
	// no timeout. The pricePerMS acts as a budget to spend on faster, and thus
	// potentially more expensive, hosts.
	DownloadByRoot(root crypto.Hash, offset, length uint64, timeout time.Duration, pricePerMS types.Currency) ([]byte, error)

	// DownloadSkylink will fetch a file from the Sia network using the given
	// skylink. The given timeout will make sure this call won't block for a
	// time that exceeds the given timeout value. Passing a timeout of 0 is
	// considered as no timeout. The pricePerMS acts as a budget to spend on
	// faster, and thus potentially more expensive, hosts.
	DownloadSkylink(link Skylink, timeout time.Duration, pricePerMS types.Currency) (SkyfileMetadata, Streamer, error)

	// DownloadSkylinkBaseSector will take a link and turn it into the data of a
	// download without any decoding of the metadata, fanout, or decryption. The
	// given timeout will make sure this call won't block for a time that
	// exceeds the given timeout value. Passing a timeout of 0 is considered as
	// no timeout. The pricePerMS acts as a budget to spend on faster, and thus
	// potentially more expensive, hosts.
	DownloadSkylinkBaseSector(link Skylink, timeout time.Duration, pricePerMS types.Currency) (Streamer, error)
=======
	// DownloadByRoot will fetch data using the merkle root of that data. This
	// uses all of the async worker primitives to improve speed and throughput.
	DownloadByRoot(root crypto.Hash, offset, length uint64, timeout time.Duration) ([]byte, error)

	// DownloadSkylink will fetch a file from the Sia network using the skylink.
	DownloadSkylink(Skylink, time.Duration) (SkyfileLayout, SkyfileMetadata, Streamer, error)

	// DownloadSkylinkBaseSector will take a link and turn it into the data of a download
	// without any decoding of the metadata, fanout, or decryption.
	DownloadSkylinkBaseSector(Skylink, time.Duration) (Streamer, error)
>>>>>>> 769af75e

	// UploadSkyfile will upload data to the Sia network from a reader and
	// create a skyfile, returning the skylink that can be used to access the
	// file.
	//
	// NOTE: A skyfile is a file that is tracked and repaired by the renter.  A
	// skyfile contains more than just the file data, it also contains metadata
	// about the file and other information which is useful in fetching the
	// file.
	UploadSkyfile(SkyfileUploadParameters, SkyfileUploadReader) (Skylink, error)

	// Blocklist returns the merkleroots that are blocked
	Blocklist() ([]crypto.Hash, error)

	// PinSkylink re-uploads the data stored at the file under that skylink with
	// the given parameters. Alongside the parameters we can pass a timeout and
	// a price per millisecond. The timeout ensures fetching the base sector
	// does not surpass it, the price per millisecond is the budget we are
	// allowed to spend on faster hosts.
	PinSkylink(Skylink, SkyfileUploadParameters, time.Duration, types.Currency) error

	// Portals returns the list of known skynet portals.
	Portals() ([]SkynetPortal, error)

<<<<<<< HEAD
	// UpdateSkynetBlocklist updates the list of hashed merkleroots that are
	// blocked
	UpdateSkynetBlocklist(additions, removals []crypto.Hash) error
=======
	// RestoreSkyfile restores a skyfile such that the skylink is preserved.
	RestoreSkyfile(reader io.Reader) (Skylink, error)
>>>>>>> 769af75e

	// UpdateSkynetPortals updates the list of known skynet portals.
	UpdateSkynetPortals(additions []SkynetPortal, removals []NetAddress) error

	// WorkerPoolStatus returns the current status of the Renter's worker pool
	WorkerPoolStatus() (WorkerPoolStatus, error)
}

// Streamer is the interface implemented by the Renter's streamer type which
// allows for streaming files uploaded to the Sia network.
type Streamer interface {
	io.ReadSeeker
	io.Closer
}

// RenterDownloadParameters defines the parameters passed to the Renter's
// Download method.
type RenterDownloadParameters struct {
	Async            bool
	Httpwriter       io.Writer
	Length           uint64
	Offset           uint64
	SiaPath          SiaPath
	Destination      string
	DisableDiskFetch bool
}

// HealthPercentage returns the health in a more human understandable format out
// of 100%
//
// The percentage is out of 1.25, this is to account for the RepairThreshold of
// 0.25 and assumes that the worst health is 1.5. Since we do not repair until
// the health is worse than the RepairThreshold, a health of 0 - 0.25 is full
// health. Likewise, a health that is greater than 1.25 is essentially 0 health.
func HealthPercentage(health float64) float64 {
	healthPercent := 100 * (1.25 - health)
	if healthPercent > 100 {
		healthPercent = 100
	}
	if healthPercent < 0 {
		healthPercent = 0
	}
	return healthPercent
}

// A HostDB is a database of hosts that the renter can use for figuring out who
// to upload to, and download from.
type HostDB interface {
	Alerter

	// ActiveHosts returns the list of hosts that are actively being selected
	// from.
	ActiveHosts() ([]HostDBEntry, error)

	// AllHosts returns the full list of hosts known to the hostdb, sorted in
	// order of preference.
	AllHosts() ([]HostDBEntry, error)

	// CheckForIPViolations accepts a number of host public keys and returns the
	// ones that violate the rules of the addressFilter.
	CheckForIPViolations([]types.SiaPublicKey) ([]types.SiaPublicKey, error)

	// Close closes the hostdb.
	Close() error

	// EstimateHostScore returns the estimated score breakdown of a host with the
	// provided settings.
	EstimateHostScore(HostDBEntry, Allowance) (HostScoreBreakdown, error)

	// Filter returns the hostdb's filterMode and filteredHosts
	Filter() (FilterMode, map[string]types.SiaPublicKey, error)

	// SetFilterMode sets the renter's hostdb filter mode
	SetFilterMode(lm FilterMode, hosts []types.SiaPublicKey) error

	// Host returns the HostDBEntry for a given host.
	Host(pk types.SiaPublicKey) (HostDBEntry, bool, error)

	// IncrementSuccessfulInteractions increments the number of successful
	// interactions with a host for a given key
	IncrementSuccessfulInteractions(types.SiaPublicKey) error

	// IncrementFailedInteractions increments the number of failed interactions with
	// a host for a given key
	IncrementFailedInteractions(types.SiaPublicKey) error

	// initialScanComplete returns a boolean indicating if the initial scan of the
	// hostdb is completed.
	InitialScanComplete() (bool, error)

	// IPViolationsCheck returns a boolean indicating if the IP violation check is
	// enabled or not.
	IPViolationsCheck() (bool, error)

	// RandomHosts returns a set of random hosts, weighted by their estimated
	// usefulness / attractiveness to the renter. RandomHosts will not return
	// any offline or inactive hosts.
	RandomHosts(int, []types.SiaPublicKey, []types.SiaPublicKey) ([]HostDBEntry, error)

	// RandomHostsWithAllowance is the same as RandomHosts but accepts an
	// allowance as an argument to be used instead of the allowance set in the
	// renter.
	RandomHostsWithAllowance(int, []types.SiaPublicKey, []types.SiaPublicKey, Allowance) ([]HostDBEntry, error)

	// ScoreBreakdown returns a detailed explanation of the various properties
	// of the host.
	ScoreBreakdown(HostDBEntry) (HostScoreBreakdown, error)

	// SetAllowance updates the allowance used by the hostdb for weighing hosts by
	// updating the host weight function. It will completely rebuild the hosttree so
	// it should be used with care.
	SetAllowance(Allowance) error

	// SetIPViolationCheck enables/disables the IP violation check within the
	// hostdb.
	SetIPViolationCheck(enabled bool) error

	// UpdateContracts rebuilds the knownContracts of the HostBD using the provided
	// contracts.
	UpdateContracts([]RenterContract) error
}<|MERGE_RESOLUTION|>--- conflicted
+++ resolved
@@ -1138,7 +1138,6 @@
 	// separately as well.
 	CreateSkylinkFromSiafile(SkyfileUploadParameters, SiaPath) (Skylink, error)
 
-<<<<<<< HEAD
 	// DownloadByRoot will fetch data using the merkle root of that data. The
 	// given timeout will make sure this call won't block for a time that
 	// exceeds the given timeout value. Passing a timeout of 0 is considered as
@@ -1151,7 +1150,7 @@
 	// time that exceeds the given timeout value. Passing a timeout of 0 is
 	// considered as no timeout. The pricePerMS acts as a budget to spend on
 	// faster, and thus potentially more expensive, hosts.
-	DownloadSkylink(link Skylink, timeout time.Duration, pricePerMS types.Currency) (SkyfileMetadata, Streamer, error)
+	DownloadSkylink(link Skylink, timeout time.Duration, pricePerMS types.Currency) (SkyfileLayout, SkyfileMetadata, Streamer, error)
 
 	// DownloadSkylinkBaseSector will take a link and turn it into the data of a
 	// download without any decoding of the metadata, fanout, or decryption. The
@@ -1160,18 +1159,6 @@
 	// no timeout. The pricePerMS acts as a budget to spend on faster, and thus
 	// potentially more expensive, hosts.
 	DownloadSkylinkBaseSector(link Skylink, timeout time.Duration, pricePerMS types.Currency) (Streamer, error)
-=======
-	// DownloadByRoot will fetch data using the merkle root of that data. This
-	// uses all of the async worker primitives to improve speed and throughput.
-	DownloadByRoot(root crypto.Hash, offset, length uint64, timeout time.Duration) ([]byte, error)
-
-	// DownloadSkylink will fetch a file from the Sia network using the skylink.
-	DownloadSkylink(Skylink, time.Duration) (SkyfileLayout, SkyfileMetadata, Streamer, error)
-
-	// DownloadSkylinkBaseSector will take a link and turn it into the data of a download
-	// without any decoding of the metadata, fanout, or decryption.
-	DownloadSkylinkBaseSector(Skylink, time.Duration) (Streamer, error)
->>>>>>> 769af75e
 
 	// UploadSkyfile will upload data to the Sia network from a reader and
 	// create a skyfile, returning the skylink that can be used to access the
@@ -1196,14 +1183,12 @@
 	// Portals returns the list of known skynet portals.
 	Portals() ([]SkynetPortal, error)
 
-<<<<<<< HEAD
+	// RestoreSkyfile restores a skyfile such that the skylink is preserved.
+	RestoreSkyfile(reader io.Reader) (Skylink, error)
+
 	// UpdateSkynetBlocklist updates the list of hashed merkleroots that are
 	// blocked
 	UpdateSkynetBlocklist(additions, removals []crypto.Hash) error
-=======
-	// RestoreSkyfile restores a skyfile such that the skylink is preserved.
-	RestoreSkyfile(reader io.Reader) (Skylink, error)
->>>>>>> 769af75e
 
 	// UpdateSkynetPortals updates the list of known skynet portals.
 	UpdateSkynetPortals(additions []SkynetPortal, removals []NetAddress) error
