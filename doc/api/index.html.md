--- conflicted
+++ resolved
@@ -3902,12 +3902,7 @@
 ## /renter/stream/*siapath* [GET]
 > curl example  
 
-<<<<<<< HEAD
-> Stream the whole file from the Sia network.  
-```go
-=======
 ```sh
->>>>>>> cdf5c672
 curl -A "Sia-Agent" "localhost:9980/renter/stream/myfile"
 ```  
 
