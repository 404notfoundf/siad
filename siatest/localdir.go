--- conflicted
+++ resolved
@@ -119,9 +119,6 @@
 // newDir creates a new LocalDir in the current LocalDir
 func (ld *LocalDir) newDir() (*LocalDir, error) {
 	path := filepath.Join(ld.path, fmt.Sprintf("dir-%s", persist.RandomSuffix()))
-<<<<<<< HEAD
-	return &LocalDir{path: path}, os.MkdirAll(path, 0777)
-=======
 	return &LocalDir{path: path}, os.MkdirAll(path, persist.DefaultDiskPermissionsTest)
 }
 
@@ -136,22 +133,4 @@
 		size:     size,
 		checksum: crypto.HashBytes(bytes),
 	}, err
-}
-
-// subDirs returns a slice of the sub directories in the LocalDir
-func (ld *LocalDir) subDirs() ([]*LocalDir, error) {
-	var dirs []*LocalDir
-	fileInfos, err := ioutil.ReadDir(ld.path)
-	if err != nil {
-		return dirs, err
-	}
-	for _, f := range fileInfos {
-		if f.IsDir() {
-			dirs = append(dirs, &LocalDir{
-				path: filepath.Join(ld.path, f.Name()),
-			})
-		}
-	}
-	return dirs, nil
->>>>>>> 48eb61cb
 }