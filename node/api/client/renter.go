--- conflicted
+++ resolved
@@ -1,11 +1,8 @@
 package client
 
 import (
-<<<<<<< HEAD
 	"bytes"
-=======
 	"encoding/json"
->>>>>>> 0ac371a8
 	"fmt"
 	"io"
 	"math"
