package client

import (
	"encoding/json"
	"fmt"
	"io"
	"io/ioutil"
	"math"
	"net/http"
	"net/url"
	"os"
	"strconv"
	"strings"
	"time"

	"gitlab.com/NebulousLabs/errors"

	"gitlab.com/NebulousLabs/Sia/modules"
	"gitlab.com/NebulousLabs/Sia/node/api"
	"gitlab.com/NebulousLabs/Sia/types"
)

type (
	// AllowanceRequestPost is a helper type to be able to build an allowance
	// request.
	AllowanceRequestPost struct {
		c      *Client
		sent   bool
		values url.Values
	}
)

// RenterPostPartialAllowance starts an allowance request which can be extended
// using its methods.
func (c *Client) RenterPostPartialAllowance() *AllowanceRequestPost {
	return &AllowanceRequestPost{c: c, values: make(url.Values)}
}

// WithFunds adds the funds field to the request.
func (a *AllowanceRequestPost) WithFunds(funds types.Currency) *AllowanceRequestPost {
	a.values.Set("funds", funds.String())
	return a
}

// WithHosts adds the hosts field to the request.
func (a *AllowanceRequestPost) WithHosts(hosts uint64) *AllowanceRequestPost {
	a.values.Set("hosts", fmt.Sprint(hosts))
	return a
}

// WithPeriod adds the period field to the request.
func (a *AllowanceRequestPost) WithPeriod(period types.BlockHeight) *AllowanceRequestPost {
	a.values.Set("period", fmt.Sprint(period))
	return a
}

// WithRenewWindow adds the renewwindow field to the request.
func (a *AllowanceRequestPost) WithRenewWindow(renewWindow types.BlockHeight) *AllowanceRequestPost {
	a.values.Set("renewwindow", fmt.Sprint(renewWindow))
	return a
}

// WithPaymentContractInitialFunding adds the paymentcontractinitialfunding
// field to the request.
func (a *AllowanceRequestPost) WithPaymentContractInitialFunding(price types.Currency) *AllowanceRequestPost {
	a.values.Set("paymentcontractinitialfunding", price.String())
	return a
}

// WithExpectedStorage adds the expected storage field to the request.
func (a *AllowanceRequestPost) WithExpectedStorage(expectedStorage uint64) *AllowanceRequestPost {
	a.values.Set("expectedstorage", fmt.Sprint(expectedStorage))
	return a
}

// WithExpectedUpload adds the expected upload field to the request.
func (a *AllowanceRequestPost) WithExpectedUpload(expectedUpload uint64) *AllowanceRequestPost {
	a.values.Set("expectedupload", fmt.Sprint(expectedUpload))
	return a
}

// WithExpectedDownload adds the expected download field to the request.
func (a *AllowanceRequestPost) WithExpectedDownload(expectedDownload uint64) *AllowanceRequestPost {
	a.values.Set("expecteddownload", fmt.Sprint(expectedDownload))
	return a
}

// WithExpectedRedundancy adds the expected redundancy field to the request.
func (a *AllowanceRequestPost) WithExpectedRedundancy(expectedRedundancy float64) *AllowanceRequestPost {
	a.values.Set("expectedredundancy", fmt.Sprint(expectedRedundancy))
	return a
}

// WithMaxPeriodChurn adds the expected redundancy field to the request.
func (a *AllowanceRequestPost) WithMaxPeriodChurn(maxPeriodChurn uint64) *AllowanceRequestPost {
	a.values.Set("maxperiodchurn", fmt.Sprint(maxPeriodChurn))
	return a
}

// WithMaxRPCPrice adds the maxrpcprice field to the request.
func (a *AllowanceRequestPost) WithMaxRPCPrice(price types.Currency) *AllowanceRequestPost {
	a.values.Set("maxrpcprice", price.String())
	return a
}

// WithMaxContractPrice adds the maxcontract field to the request.
func (a *AllowanceRequestPost) WithMaxContractPrice(price types.Currency) *AllowanceRequestPost {
	a.values.Set("maxcontractprice", price.String())
	return a
}

// WithMaxDownloadBandwidthPrice adds the maxdownloadbandwidthprice field to the request.
func (a *AllowanceRequestPost) WithMaxDownloadBandwidthPrice(price types.Currency) *AllowanceRequestPost {
	a.values.Set("maxdownloadbandwidthprice", price.String())
	return a
}

// WithMaxSectorAccessPrice adds the maxsectoraccessprice field to the request.
func (a *AllowanceRequestPost) WithMaxSectorAccessPrice(price types.Currency) *AllowanceRequestPost {
	a.values.Set("maxsectoraccessprice", price.String())
	return a
}

// WithMaxStoragePrice adds the maxstorageprice field to the request.
func (a *AllowanceRequestPost) WithMaxStoragePrice(price types.Currency) *AllowanceRequestPost {
	a.values.Set("maxstorageprice", price.String())
	return a
}

// WithMaxUploadBandwidthPrice adds the maxuploadbandwidthprice field to the request.
func (a *AllowanceRequestPost) WithMaxUploadBandwidthPrice(price types.Currency) *AllowanceRequestPost {
	a.values.Set("maxuploadbandwidthprice", price.String())
	return a
}

// Send finalizes and sends the request.
func (a *AllowanceRequestPost) Send() (err error) {
	if a.sent {
		return errors.New("Error, request already sent")
	}
	a.sent = true
	err = a.c.post("/renter", a.values.Encode(), nil)
	return
}

// escapeSiaPath escapes the siapath to make it safe to use within a URL. This
// should only be used on SiaPaths which are used as part of the URL path.
// Paths within the query have to be escaped with url.PathEscape.
func escapeSiaPath(siaPath modules.SiaPath) string {
	sp := siaPath.String()
	pathSegments := strings.Split(sp, "/")

	escapedSegments := make([]string, 0, len(pathSegments))
	for _, segment := range pathSegments {
		escapedSegments = append(escapedSegments, url.PathEscape(segment))
	}
	return strings.Join(escapedSegments, "/")
}

// RenterContractorChurnStatus uses the /renter/contractorchurnstatus endpoint
// to get the current contractor churn status.
func (c *Client) RenterContractorChurnStatus() (churnStatus modules.ContractorChurnStatus, err error) {
	err = c.get("/renter/contractorchurnstatus", &churnStatus)
	return
}

// RenterContractCancelPost uses the /renter/contract/cancel endpoint to cancel
// a contract
func (c *Client) RenterContractCancelPost(id types.FileContractID) (err error) {
	values := url.Values{}
	values.Set("id", id.String())
	err = c.post("/renter/contract/cancel", values.Encode(), nil)
	return
}

// RenterAllContractsGet requests the /renter/contracts resource with all
// options set to true
func (c *Client) RenterAllContractsGet() (rc api.RenterContracts, err error) {
	values := url.Values{}
	values.Set("disabled", fmt.Sprint(true))
	values.Set("expired", fmt.Sprint(true))
	values.Set("recoverable", fmt.Sprint(true))
	err = c.get("/renter/contracts?"+values.Encode(), &rc)
	return
}

// RenterContractsGet requests the /renter/contracts resource and returns
// Contracts and ActiveContracts
func (c *Client) RenterContractsGet() (rc api.RenterContracts, err error) {
	err = c.get("/renter/contracts", &rc)
	return
}

// RenterContractStatus requests the /watchdog/contractstatus resource and returns
// the status of a contract.
func (c *Client) RenterContractStatus(fcID types.FileContractID) (status modules.ContractWatchStatus, err error) {
	values := url.Values{}
	values.Set("id", fcID.String())
	err = c.get("/renter/contractstatus?"+values.Encode(), &status)
	return
}

// RenterDisabledContractsGet requests the /renter/contracts resource with the
// disabled flag set to true
func (c *Client) RenterDisabledContractsGet() (rc api.RenterContracts, err error) {
	values := url.Values{}
	values.Set("disabled", fmt.Sprint(true))
	err = c.get("/renter/contracts?"+values.Encode(), &rc)
	return
}

// RenterInactiveContractsGet requests the /renter/contracts resource with the
// inactive flag set to true
func (c *Client) RenterInactiveContractsGet() (rc api.RenterContracts, err error) {
	values := url.Values{}
	values.Set("inactive", fmt.Sprint(true))
	err = c.get("/renter/contracts?"+values.Encode(), &rc)
	return
}

// RenterInitContractRecoveryScanPost initializes a contract recovery scan
// using the /renter/recoveryscan endpoint.
func (c *Client) RenterInitContractRecoveryScanPost() (err error) {
	err = c.post("/renter/recoveryscan", "", nil)
	return
}

// RenterContractRecoveryProgressGet returns information about potentially
// ongoing contract recovery scans.
func (c *Client) RenterContractRecoveryProgressGet() (rrs api.RenterRecoveryStatusGET, err error) {
	err = c.get("/renter/recoveryscan", &rrs)
	return
}

// RenterExpiredContractsGet requests the /renter/contracts resource with the
// expired flag set to true
func (c *Client) RenterExpiredContractsGet() (rc api.RenterContracts, err error) {
	values := url.Values{}
	values.Set("expired", fmt.Sprint(true))
	err = c.get("/renter/contracts?"+values.Encode(), &rc)
	return
}

// RenterRecoverableContractsGet requests the /renter/contracts resource with the
// recoverable flag set to true
func (c *Client) RenterRecoverableContractsGet() (rc api.RenterContracts, err error) {
	values := url.Values{}
	values.Set("recoverable", fmt.Sprint(true))
	err = c.get("/renter/contracts?"+values.Encode(), &rc)
	return
}

// RenterCancelDownloadPost requests the /renter/download/cancel endpoint to
// cancel an ongoing doing.
func (c *Client) RenterCancelDownloadPost(id modules.DownloadID) (err error) {
	values := url.Values{}
	values.Set("id", string(id))
	err = c.post("/renter/download/cancel", values.Encode(), nil)
	return
}

// RenterFileDeleteRootPost uses the /renter/delete endpoint to delete a file.
// It passes the `root=true` flag to indicate an absolute path.
func (c *Client) RenterFileDeleteRootPost(siaPath modules.SiaPath) (err error) {
	sp := escapeSiaPath(siaPath)
	err = c.post(fmt.Sprintf("/renter/delete/%s?root=true", sp), "", nil)
	return
}

// RenterFileDeletePost uses the /renter/delete endpoint to delete a file.
func (c *Client) RenterFileDeletePost(siaPath modules.SiaPath) (err error) {
	sp := escapeSiaPath(siaPath)
	err = c.post(fmt.Sprintf("/renter/delete/%s", sp), "", nil)
	return
}

// RenterDownloadGet uses the /renter/download endpoint to download a file to a
// destination on disk.
func (c *Client) RenterDownloadGet(siaPath modules.SiaPath, destination string, offset, length uint64, async bool, disableLocalFetch bool) (modules.DownloadID, error) {
	sp := escapeSiaPath(siaPath)
	values := url.Values{}
	values.Set("destination", destination)
	values.Set("disablelocalfetch", fmt.Sprint(disableLocalFetch))
	values.Set("offset", fmt.Sprint(offset))
	values.Set("length", fmt.Sprint(length))
	values.Set("async", fmt.Sprint(async))
	h, _, err := c.getRawResponse(fmt.Sprintf("/renter/download/%s?%s", sp, values.Encode()))
	if err != nil {
		return "", err
	}
	return modules.DownloadID(h.Get("ID")), nil
}

// RenterDownloadInfoGet uses the /renter/downloadinfo endpoint to fetch
// information about a download from the history.
func (c *Client) RenterDownloadInfoGet(uid modules.DownloadID) (di api.DownloadInfo, err error) {
	err = c.get(fmt.Sprintf("/renter/downloadinfo/%s", uid), &di)
	return
}

// RenterBackups lists the backups the renter has uploaded to hosts.
func (c *Client) RenterBackups() (ubs api.RenterBackupsGET, err error) {
	err = c.get("/renter/backups", &ubs)
	return
}

// RenterBackupsOnHost lists the backups that the renter has uploaded to a
// specific host.
func (c *Client) RenterBackupsOnHost(host types.SiaPublicKey) (ubs api.RenterBackupsGET, err error) {
	values := url.Values{}
	values.Set("host", host.String())
	err = c.get("/renter/backups?"+values.Encode(), &ubs)
	return
}

// RenterCreateBackupPost creates a backup of the SiaFiles of the renter and
// uploads it to hosts.
func (c *Client) RenterCreateBackupPost(name string) (err error) {
	values := url.Values{}
	values.Set("name", name)
	err = c.post("/renter/backups/create", values.Encode(), nil)
	return
}

// RenterRecoverBackupPost downloads and restores the specified backup.
func (c *Client) RenterRecoverBackupPost(name string) (err error) {
	values := url.Values{}
	values.Set("name", name)
	err = c.post("/renter/backups/restore", values.Encode(), nil)
	return
}

// RenterCreateLocalBackupPost creates a local backup of the SiaFiles of the
// renter.
//
// Deprecated: Use RenterCreateBackupPost instead.
func (c *Client) RenterCreateLocalBackupPost(dst string) (err error) {
	values := url.Values{}
	values.Set("destination", dst)
	err = c.post("/renter/backup", values.Encode(), nil)
	return
}

// RenterRecoverLocalBackupPost restores the specified backup.
//
// Deprecated: Use RenterCreateBackupPost instead.
func (c *Client) RenterRecoverLocalBackupPost(src string) (err error) {
	values := url.Values{}
	values.Set("source", src)
	err = c.post("/renter/recoverbackup", values.Encode(), nil)
	return
}

// RenterDownloadFullGet uses the /renter/download endpoint to download a full
// file.
func (c *Client) RenterDownloadFullGet(siaPath modules.SiaPath, destination string, async bool) (modules.DownloadID, error) {
	sp := escapeSiaPath(siaPath)
	values := url.Values{}
	values.Set("destination", destination)
	values.Set("httpresp", fmt.Sprint(false))
	values.Set("async", fmt.Sprint(async))
	h, _, err := c.getRawResponse(fmt.Sprintf("/renter/download/%s?%s", sp, values.Encode()))
	if err != nil {
		return "", err
	}
	return modules.DownloadID(h.Get("ID")), nil
}

// RenterClearAllDownloadsPost requests the /renter/downloads/clear resource
// with no parameters
func (c *Client) RenterClearAllDownloadsPost() (err error) {
	err = c.post("/renter/downloads/clear", "", nil)
	return
}

// RenterClearDownloadsAfterPost requests the /renter/downloads/clear resource
// with only the after timestamp provided
func (c *Client) RenterClearDownloadsAfterPost(after time.Time) (err error) {
	values := url.Values{}
	values.Set("after", strconv.FormatInt(after.UnixNano(), 10))
	err = c.post("/renter/downloads/clear", values.Encode(), nil)
	return
}

// RenterClearDownloadsBeforePost requests the /renter/downloads/clear resource
// with only the before timestamp provided
func (c *Client) RenterClearDownloadsBeforePost(before time.Time) (err error) {
	values := url.Values{}
	values.Set("before", strconv.FormatInt(before.UnixNano(), 10))
	err = c.post("/renter/downloads/clear", values.Encode(), nil)
	return
}

// RenterClearDownloadsRangePost requests the /renter/downloads/clear resource
// with both before and after timestamps provided
func (c *Client) RenterClearDownloadsRangePost(after, before time.Time) (err error) {
	values := url.Values{}
	values.Set("before", strconv.FormatInt(before.UnixNano(), 10))
	values.Set("after", strconv.FormatInt(after.UnixNano(), 10))
	err = c.post("/renter/downloads/clear", values.Encode(), nil)
	return
}

// RenterDownloadsGet requests the /renter/downloads resource
func (c *Client) RenterDownloadsGet() (rdq api.RenterDownloadQueue, err error) {
	err = c.get("/renter/downloads", &rdq)
	return
}

// RenterDownloadHTTPResponseGet uses the /renter/download endpoint to download
// a file and return its data.
func (c *Client) RenterDownloadHTTPResponseGet(siaPath modules.SiaPath, offset, length uint64, disableLocalFetch bool) (modules.DownloadID, []byte, error) {
	sp := escapeSiaPath(siaPath)
	values := url.Values{}
	values.Set("offset", fmt.Sprint(offset))
	values.Set("length", fmt.Sprint(length))
	values.Set("httpresp", fmt.Sprint(true))
	values.Set("disablelocalfetch", fmt.Sprint(disableLocalFetch))
	h, resp, err := c.getRawResponse(fmt.Sprintf("/renter/download/%s?%s", sp, values.Encode()))
	if err != nil {
		return "", nil, err
	}
	return modules.DownloadID(h.Get("ID")), resp, nil
}

// RenterFileRootGet uses the /renter/file/:siapath endpoint to query a file.
// It passes the `root=true` flag to indicate an absolute path.
func (c *Client) RenterFileRootGet(siaPath modules.SiaPath) (rf api.RenterFile, err error) {
	sp := escapeSiaPath(siaPath)
	err = c.get("/renter/file/"+sp+"?root=true", &rf)
	return
}

// RenterFileGet uses the /renter/file/:siapath endpoint to query a file.
func (c *Client) RenterFileGet(siaPath modules.SiaPath) (rf api.RenterFile, err error) {
	sp := escapeSiaPath(siaPath)
	err = c.get("/renter/file/"+sp, &rf)
	return
}

// RenterFilesGet requests the /renter/files resource.
func (c *Client) RenterFilesGet(cached bool) (rf api.RenterFiles, err error) {
	err = c.get("/renter/files?cached="+fmt.Sprint(cached), &rf)
	return
}

// RenterGet requests the /renter resource.
func (c *Client) RenterGet() (rg api.RenterGET, err error) {
	err = c.get("/renter", &rg)
	return
}

// RenterPostAllowance uses the /renter endpoint to change the renter's allowance
func (c *Client) RenterPostAllowance(allowance modules.Allowance) error {
	a := c.RenterPostPartialAllowance()
	a = a.WithFunds(allowance.Funds)
	a = a.WithHosts(allowance.Hosts)
	a = a.WithPeriod(allowance.Period)
	a = a.WithRenewWindow(allowance.RenewWindow)
	a = a.WithExpectedStorage(allowance.ExpectedStorage)
	a = a.WithExpectedUpload(allowance.ExpectedUpload)
	a = a.WithExpectedDownload(allowance.ExpectedDownload)
	a = a.WithExpectedRedundancy(allowance.ExpectedRedundancy)
	a = a.WithMaxPeriodChurn(allowance.MaxPeriodChurn)
	return a.Send()
}

// RenterAllowanceCancelPost uses the /renter/allowance/cancel endpoint to cancel
// the allowance.
func (c *Client) RenterAllowanceCancelPost() (err error) {
	err = c.post("/renter/allowance/cancel", "", nil)
	return
}

// RenterPricesGet requests the /renter/prices endpoint's resources.
func (c *Client) RenterPricesGet(allowance modules.Allowance) (rpg api.RenterPricesGET, err error) {
	query := fmt.Sprintf("?funds=%v&hosts=%v&period=%v&renewwindow=%v",
		allowance.Funds, allowance.Hosts, allowance.Period, allowance.RenewWindow)
	err = c.get("/renter/prices"+query, &rpg)
	return
}

// RenterRateLimitPost uses the /renter endpoint to change the renter's bandwidth rate
// limit.
func (c *Client) RenterRateLimitPost(readBPS, writeBPS int64) (err error) {
	values := url.Values{}
	values.Set("maxdownloadspeed", strconv.FormatInt(readBPS, 10))
	values.Set("maxuploadspeed", strconv.FormatInt(writeBPS, 10))
	err = c.post("/renter", values.Encode(), nil)
	return
}

// RenterRenamePost uses the /renter/rename/:siapath endpoint to rename a file.
func (c *Client) RenterRenamePost(siaPathOld, siaPathNew modules.SiaPath) (err error) {
	spo := escapeSiaPath(siaPathOld)
	values := url.Values{}
	values.Set("newsiapath", fmt.Sprintf("/%s", siaPathNew.String()))
	err = c.post(fmt.Sprintf("/renter/rename/%s", spo), values.Encode(), nil)
	return
}

// RenterSetStreamCacheSizePost uses the /renter endpoint to change the renter's
// streamCacheSize for streaming
func (c *Client) RenterSetStreamCacheSizePost(cacheSize uint64) (err error) {
	values := url.Values{}
	values.Set("streamcachesize", fmt.Sprint(cacheSize))
	err = c.post("/renter", values.Encode(), nil)
	return
}

// RenterSetCheckIPViolationPost uses the /renter endpoint to enable/disable the IP
// violation check in the renter.
func (c *Client) RenterSetCheckIPViolationPost(enabled bool) (err error) {
	values := url.Values{}
	values.Set("checkforipviolation", fmt.Sprint(enabled))
	err = c.post("/renter", values.Encode(), nil)
	return
}

// RenterStreamGet uses the /renter/stream endpoint to download data as a
// stream.
func (c *Client) RenterStreamGet(siaPath modules.SiaPath, disableLocalFetch bool) (resp []byte, err error) {
	values := url.Values{}
	values.Set("disablelocalfetch", fmt.Sprint(disableLocalFetch))
	sp := escapeSiaPath(siaPath)
	_, resp, err = c.getRawResponse(fmt.Sprintf("/renter/stream/%s?%s", sp, values.Encode()))
	return
}

// RenterStreamPartialGet uses the /renter/stream endpoint to download a part
// of data as a stream.
func (c *Client) RenterStreamPartialGet(siaPath modules.SiaPath, start, end uint64, disableLocalFetch bool) (resp []byte, err error) {
	values := url.Values{}
	values.Set("disablelocalfetch", fmt.Sprint(disableLocalFetch))
	sp := escapeSiaPath(siaPath)
	resp, err = c.getRawPartialResponse(fmt.Sprintf("/renter/stream/%s?%s", sp, values.Encode()), start, end)
	return
}

// RenterSetRepairPathPost uses the /renter/tracking endpoint to set the repair
// path of a file to a new location. The file at newPath must exists.
func (c *Client) RenterSetRepairPathPost(siaPath modules.SiaPath, newPath string) (err error) {
	sp := escapeSiaPath(siaPath)
	values := url.Values{}
	values.Set("trackingpath", newPath)
	err = c.post(fmt.Sprintf("/renter/file/%v", sp), values.Encode(), nil)
	return
}

// RenterSetFileStuckPost sets the 'stuck' field of the siafile at siaPath to
// stuck.
func (c *Client) RenterSetFileStuckPost(siaPath modules.SiaPath, stuck bool) (err error) {
	sp := escapeSiaPath(siaPath)
	values := url.Values{}
	values.Set("stuck", fmt.Sprint(stuck))
	err = c.post(fmt.Sprintf("/renter/file/%v", sp), values.Encode(), nil)
	return
}

// RenterUploadPost uses the /renter/upload endpoint to upload a file
func (c *Client) RenterUploadPost(path string, siaPath modules.SiaPath, dataPieces, parityPieces uint64) (err error) {
	return c.RenterUploadForcePost(path, siaPath, dataPieces, parityPieces, false)
}

// RenterUploadForcePost uses the /renter/upload endpoint to upload a file
// and to overwrite if the file already exists
func (c *Client) RenterUploadForcePost(path string, siaPath modules.SiaPath, dataPieces, parityPieces uint64, force bool) (err error) {
	sp := escapeSiaPath(siaPath)
	values := url.Values{}
	values.Set("source", path)
	values.Set("datapieces", strconv.FormatUint(dataPieces, 10))
	values.Set("paritypieces", strconv.FormatUint(parityPieces, 10))
	values.Set("force", strconv.FormatBool(force))
	err = c.post(fmt.Sprintf("/renter/upload/%s", sp), values.Encode(), nil)
	return
}

// RenterUploadDefaultPost uses the /renter/upload endpoint with default
// redundancy settings to upload a file.
func (c *Client) RenterUploadDefaultPost(path string, siaPath modules.SiaPath) (err error) {
	sp := escapeSiaPath(siaPath)
	values := url.Values{}
	values.Set("source", path)
	err = c.post(fmt.Sprintf("/renter/upload/%s", sp), values.Encode(), nil)
	return
}

// RenterUploadStreamPost uploads data using a stream.
func (c *Client) RenterUploadStreamPost(r io.Reader, siaPath modules.SiaPath, dataPieces, parityPieces uint64, force bool) error {
	sp := escapeSiaPath(siaPath)
	values := url.Values{}
	values.Set("datapieces", strconv.FormatUint(dataPieces, 10))
	values.Set("paritypieces", strconv.FormatUint(parityPieces, 10))
	values.Set("force", strconv.FormatBool(force))
	values.Set("stream", strconv.FormatBool(true))
	_, _, err := c.postRawResponse(fmt.Sprintf("/renter/uploadstream/%s?%s", sp, values.Encode()), r)
	return err
}

// RenterUploadStreamRepairPost a siafile using a stream. If the data provided
// by r is not the same as the previously uploaded data, the data will be
// corrupted.
func (c *Client) RenterUploadStreamRepairPost(r io.Reader, siaPath modules.SiaPath) error {
	sp := escapeSiaPath(siaPath)
	values := url.Values{}
	values.Set("repair", strconv.FormatBool(true))
	values.Set("stream", strconv.FormatBool(true))
	_, _, err := c.postRawResponse(fmt.Sprintf("/renter/uploadstream/%s?%s", sp, values.Encode()), r)
	return err
}

// RenterDirCreatePost uses the /renter/dir/ endpoint to create a directory for the
// renter
func (c *Client) RenterDirCreatePost(siaPath modules.SiaPath) (err error) {
	sp := escapeSiaPath(siaPath)
	err = c.post(fmt.Sprintf("/renter/dir/%s", sp), "action=create", nil)
	return
}

// RenterDirCreateWithModePost uses the /renter/dir/ endpoint to create a
// directory for the renter with the specified permissions.
func (c *Client) RenterDirCreateWithModePost(siaPath modules.SiaPath, mode os.FileMode) (err error) {
	sp := escapeSiaPath(siaPath)
	err = c.post(fmt.Sprintf("/renter/dir/%s?mode=%d", sp, mode), "action=create", nil)
	return
}

// RenterDirDeleteRootPost uses the /renter/dir/ endpoint to delete a directory
// for the renter. It passes the `root=true` flag to indicate an absolute path.
func (c *Client) RenterDirDeleteRootPost(siaPath modules.SiaPath) (err error) {
	sp := escapeSiaPath(siaPath)
	err = c.post(fmt.Sprintf("/renter/dir/%s?root=true", sp), "action=delete", nil)
	return
}

// RenterDirDeletePost uses the /renter/dir/ endpoint to delete a directory
// for the renter
func (c *Client) RenterDirDeletePost(siaPath modules.SiaPath) (err error) {
	sp := escapeSiaPath(siaPath)
	err = c.post(fmt.Sprintf("/renter/dir/%s", sp), "action=delete", nil)
	return
}

// RenterDirRenamePost uses the /renter/dir/ endpoint to rename a directory for the
// renter
func (c *Client) RenterDirRenamePost(siaPath, newSiaPath modules.SiaPath) (err error) {
	sp := escapeSiaPath(siaPath)
	nsp := escapeSiaPath(newSiaPath)
	err = c.post(fmt.Sprintf("/renter/dir/%s?newsiapath=%s", sp, nsp), "action=rename", nil)
	return
}

// RenterDirRootGet uses the /renter/dir/ endpoint to query a directory,
// starting from the root path.
func (c *Client) RenterDirRootGet(siaPath modules.SiaPath) (rd api.RenterDirectory, err error) {
	sp := escapeSiaPath(siaPath)
	err = c.get(fmt.Sprintf("/renter/dir/%s?root=true", sp), &rd)
	return
}

// RenterDirGet uses the /renter/dir/ endpoint to query a directory
func (c *Client) RenterDirGet(siaPath modules.SiaPath) (rd api.RenterDirectory, err error) {
	sp := escapeSiaPath(siaPath)
	err = c.get(fmt.Sprintf("/renter/dir/%s", sp), &rd)
	return
}

// RenterValidateSiaPathPost uses the /renter/validatesiapath endpoint to
// validate a potential siapath
//
// NOTE: This function specifically takes a string as an argument not a type
// SiaPath
func (c *Client) RenterValidateSiaPathPost(siaPathStr string) (err error) {
	err = c.post(fmt.Sprintf("/renter/validatesiapath/%s", siaPathStr), "", nil)
	return
}

// RenterUploadReadyGet uses the /renter/uploadready endpoint to determine if
// the renter is ready for upload.
func (c *Client) RenterUploadReadyGet(dataPieces, parityPieces uint64) (rur api.RenterUploadReadyGet, err error) {
	strDataPieces := strconv.FormatUint(dataPieces, 10)
	strParityPieces := strconv.FormatUint(parityPieces, 10)
	query := fmt.Sprintf("?datapieces=%v&paritypieces=%v",
		strDataPieces, strParityPieces)
	err = c.get("/renter/uploadready"+query, &rur)
	return
}

// RenterUploadReadyDefaultGet uses the /renter/uploadready endpoint to
// determine if the renter is ready for upload.
func (c *Client) RenterUploadReadyDefaultGet() (rur api.RenterUploadReadyGet, err error) {
	err = c.get("/renter/uploadready", &rur)
	return
}

// RenterFuse uses the /renter/fuse endpoint to return information about the
// current fuse mount point.
func (c *Client) RenterFuse() (fi api.RenterFuseInfo, err error) {
	err = c.get("/renter/fuse", &fi)
	return
}

// RenterFuseMount uses the /renter/fuse/mount endpoint to mount a fuse
// filesystem serving the provided siapath.
func (c *Client) RenterFuseMount(mount string, siaPath modules.SiaPath, opts modules.MountOptions) (err error) {
	sp := escapeSiaPath(siaPath)
	values := url.Values{}
	values.Set("siapath", sp)
	values.Set("mount", mount)
	values.Set("readonly", strconv.FormatBool(opts.ReadOnly))
	values.Set("allowother", strconv.FormatBool(opts.AllowOther))
	err = c.post("/renter/fuse/mount", values.Encode(), nil)
	return
}

// RenterFuseUnmount uses the /renter/fuse/unmount endpoint to unmount the
// currently-mounted fuse filesystem.
func (c *Client) RenterFuseUnmount(mount string) (err error) {
	values := url.Values{}
	values.Set("mount", mount)
	err = c.post("/renter/fuse/unmount", values.Encode(), nil)
	return
}

// RenterUploadsPausePost uses the /renter/uploads/pause endpoint to pause the
// renter's uploads and repairs
func (c *Client) RenterUploadsPausePost(duration time.Duration) (err error) {
	values := url.Values{}
	values.Set("duration", fmt.Sprint(uint64(math.Round(duration.Seconds()))))
	err = c.post("/renter/uploads/pause", values.Encode(), nil)
	return
}

// RenterUploadsResumePost uses the /renter/uploads/resume endpoint to resume
// the renter's uploads and repairs
func (c *Client) RenterUploadsResumePost() (err error) {
	err = c.post("/renter/uploads/resume", "", nil)
	return
}

// RenterPost uses the /renter POST endpoint to set fields of the renter. Values
// are encoded as a query string in the body
func (c *Client) RenterPost(values url.Values) (err error) {
	err = c.post("/renter", values.Encode(), nil)
	return
}

// SkynetSkylinkGet uses the /skynet/skylink endpoint to download a skylink
// file.
func (c *Client) SkynetSkylinkGet(skylink string) ([]byte, modules.SkyfileMetadata, error) {
	getQuery := fmt.Sprintf("/skynet/skylink/%s", skylink)
	header, fileData, err := c.getRawResponse(getQuery)
	if err != nil {
		return nil, modules.SkyfileMetadata{}, errors.AddContext(err, "error fetching api response")
	}

	var sm modules.SkyfileMetadata
	strMetadata := header.Get("Skynet-File-Metadata")
	if strMetadata != "" {
		err = json.Unmarshal([]byte(strMetadata), &sm)
		if err != nil {
			return nil, modules.SkyfileMetadata{}, errors.AddContext(err, "unable to unmarshal skyfile metadata")
		}
	}
	return fileData, sm, errors.AddContext(err, "unable to fetch skylink data")
}

<<<<<<< HEAD
// SkynetSkylinkHead uses the /skynet/skylink endpoint to get the headers that
// are returned if the skyfile were to be requested using the SkynetSkylinkGet
// method.
func (c *Client) SkynetSkylinkHead(skylink string, timeout int) (int, http.Header, error) {
	getQuery := fmt.Sprintf("/skynet/skylink/%s?timeout=%d", skylink, timeout)
	return c.head(getQuery)
=======
// SkynetSkylinkConcatGet uses the /skynet/skylink endpoint to download a
// skylink file with the 'concat' format specified.
func (c *Client) SkynetSkylinkConcatGet(skylink string) ([]byte, modules.SkyfileMetadata, error) {
	values := url.Values{}
	values.Set("format", string(modules.SkyfileFormatConcat))
	getQuery := fmt.Sprintf("/skynet/skylink/%s?%s", skylink, values.Encode())
	var reader io.Reader
	header, body, err := c.getReaderResponse(getQuery)
	if err != nil {
		return nil, modules.SkyfileMetadata{}, errors.AddContext(err, "error fetching api response")
	}
	defer body.Close()
	reader = body

	// Read the fileData.
	fileData, err := ioutil.ReadAll(reader)
	if err != nil {
		return nil, modules.SkyfileMetadata{}, err
	}

	var sm modules.SkyfileMetadata
	strMetadata := header.Get("Skynet-File-Metadata")
	if strMetadata != "" {
		err = json.Unmarshal([]byte(strMetadata), &sm)
		if err != nil {
			return nil, modules.SkyfileMetadata{}, errors.AddContext(err, "unable to unmarshal skyfile metadata")
		}
	}
	return fileData, sm, errors.AddContext(err, "unable to fetch skylink data")
>>>>>>> 30b995cd
}

// SkynetSkylinkReaderGet uses the /skynet/skylink endpoint to fetch a reader of
// the file data.
func (c *Client) SkynetSkylinkReaderGet(skylink string) (io.ReadCloser, error) {
	getQuery := fmt.Sprintf("/skynet/skylink/%s", skylink)
	_, reader, err := c.getReaderResponse(getQuery)
	return reader, errors.AddContext(err, "unable to fetch skylink data")
}

// SkynetSkylinkConcatReaderGet uses the /skynet/skylink endpoint to fetch a
// reader of the file data with the 'concat' format specified.
func (c *Client) SkynetSkylinkConcatReaderGet(skylink string) (io.ReadCloser, error) {
	values := url.Values{}
	values.Set("format", string(modules.SkyfileFormatConcat))
	getQuery := fmt.Sprintf("/skynet/skylink/%s?%s", skylink, values.Encode())
	_, reader, err := c.getReaderResponse(getQuery)
	return reader, errors.AddContext(err, "unable to fetch skylink data")
}

// SkynetSkylinkTarReaderGet uses the /skynet/skylink endpoint to fetch a
// reader of the file data with the 'tar' format specified.
func (c *Client) SkynetSkylinkTarReaderGet(skylink string) (io.ReadCloser, error) {
	values := url.Values{}
	values.Set("format", string(modules.SkyfileFormatTar))
	getQuery := fmt.Sprintf("/skynet/skylink/%s?%s", skylink, values.Encode())
	_, reader, err := c.getReaderResponse(getQuery)
	return reader, errors.AddContext(err, "unable to fetch skylink data")
}

// SkynetSkylinkTarGzReaderGet uses the /skynet/skylink endpoint to fetch a
// reader of the file data with the 'targz' format specified.
func (c *Client) SkynetSkylinkTarGzReaderGet(skylink string) (io.ReadCloser, error) {
	values := url.Values{}
	values.Set("format", string(modules.SkyfileFormatTarGz))
	getQuery := fmt.Sprintf("/skynet/skylink/%s?%s", skylink, values.Encode())
	_, reader, err := c.getReaderResponse(getQuery)
	return reader, errors.AddContext(err, "unable to fetch skylink data")
}

// SkynetSkylinkPinPost uses the /skynet/pin endpoint to pin the file at the
// given skylink.
func (c *Client) SkynetSkylinkPinPost(skylink string, params modules.SkyfilePinParameters) error {

	// Set the url values.
	values := url.Values{}
	forceStr := fmt.Sprintf("%t", params.Force)
	values.Set("force", forceStr)
	redundancyStr := fmt.Sprintf("%v", params.BaseChunkRedundancy)
	values.Set("basechunkredundancy", redundancyStr)
	rootStr := fmt.Sprintf("%t", params.Root)
	values.Set("root", rootStr)
	values.Set("siapath", params.SiaPath.String())

	query := fmt.Sprintf("/skynet/pin/%s?%s", skylink, values.Encode())
	_, _, err := c.postRawResponse(query, nil)
	if err != nil {
		return errors.AddContext(err, "post call to "+query+" failed")
	}
	return nil
}

// SkynetSkyfilePost uses the /skynet/skyfile endpoint to upload a skyfile.  The
// resulting skylink is returned along with an error.
func (c *Client) SkynetSkyfilePost(params modules.SkyfileUploadParameters) (string, api.SkynetSkyfileHandlerPOST, error) {
	// Set the url values.
	values := url.Values{}
	values.Set("filename", params.FileMetadata.Filename)
	forceStr := fmt.Sprintf("%t", params.Force)
	values.Set("force", forceStr)
	modeStr := fmt.Sprintf("%o", params.FileMetadata.Mode)
	values.Set("mode", modeStr)
	redundancyStr := fmt.Sprintf("%v", params.BaseChunkRedundancy)
	values.Set("basechunkredundancy", redundancyStr)
	rootStr := fmt.Sprintf("%t", params.Root)
	values.Set("root", rootStr)

	// Make the call to upload the file.
	query := fmt.Sprintf("/skynet/skyfile/%s?%s", params.SiaPath.String(), values.Encode())
	_, resp, err := c.postRawResponse(query, params.Reader)
	if err != nil {
		return "", api.SkynetSkyfileHandlerPOST{}, errors.AddContext(err, "post call to "+query+" failed")
	}

	// Parse the response to get the skylink.
	var rshp api.SkynetSkyfileHandlerPOST
	err = json.Unmarshal(resp, &rshp)
	if err != nil {
		return "", api.SkynetSkyfileHandlerPOST{}, errors.AddContext(err, "unable to parse the skylink upload response")
	}
	return rshp.Skylink, rshp, err
}

// SkynetSkyfileMultiPartPost uses the /skynet/skyfile endpoint to upload a
// skyfile using multipart form data.  The resulting skylink is returned along
// with an error.
func (c *Client) SkynetSkyfileMultiPartPost(params modules.SkyfileMultipartUploadParameters) (string, api.SkynetSkyfileHandlerPOST, error) {
	// Set the url values.
	values := url.Values{}
	values.Set("filename", params.Filename)
	forceStr := fmt.Sprintf("%t", params.Force)
	values.Set("force", forceStr)
	redundancyStr := fmt.Sprintf("%v", params.BaseChunkRedundancy)
	values.Set("basechunkredundancy", redundancyStr)
	rootStr := fmt.Sprintf("%t", params.Root)
	values.Set("root", rootStr)

	// Make the call to upload the file.
	query := fmt.Sprintf("/skynet/skyfile/%s?%s", params.SiaPath.String(), values.Encode())

	headers := map[string]string{"Content-Type": params.ContentType}
	_, resp, err := c.postRawResponseWithHeaders(query, params.Reader, headers)
	if err != nil {
		return "", api.SkynetSkyfileHandlerPOST{}, errors.AddContext(err, "post call to "+query+" failed")
	}

	// Parse the response to get the skylink.
	var rshp api.SkynetSkyfileHandlerPOST
	err = json.Unmarshal(resp, &rshp)
	if err != nil {
		return "", api.SkynetSkyfileHandlerPOST{}, errors.AddContext(err, "unable to parse the skylink upload response")
	}
	return rshp.Skylink, rshp, err
}

// SkynetConvertSiafileToSkyfilePost uses the /skynet/skyfile endpoint to
// convert an existing siafile to a skyfile. The input SiaPath 'convert' is the
// siapath of the siafile that should be converted. The siapath provided inside
// of the upload params is the name that will be used for the base sector of the
// skyfile.
func (c *Client) SkynetConvertSiafileToSkyfilePost(lup modules.SkyfileUploadParameters, convert modules.SiaPath) (string, error) {
	// Set the url values.
	values := url.Values{}
	values.Set("filename", lup.FileMetadata.Filename)
	forceStr := fmt.Sprintf("%t", lup.Force)
	values.Set("force", forceStr)
	modeStr := fmt.Sprintf("%o", lup.FileMetadata.Mode)
	values.Set("mode", modeStr)
	redundancyStr := fmt.Sprintf("%v", lup.BaseChunkRedundancy)
	values.Set("redundancy", redundancyStr)
	values.Set("convertpath", convert.String())

	// Make the call to upload the file.
	query := fmt.Sprintf("/skynet/skyfile/%s?%s", lup.SiaPath.String(), values.Encode())
	_, resp, err := c.postRawResponse(query, lup.Reader)
	if err != nil {
		return "", errors.AddContext(err, "post call to "+query+" failed")
	}

	// Parse the response to get the skylink.
	var rshp api.SkynetSkyfileHandlerPOST
	err = json.Unmarshal(resp, &rshp)
	if err != nil {
		return "", errors.AddContext(err, "unable to parse the skylink upload response")
	}
	return rshp.Skylink, err
}

// SkynetBlacklistGet requests the /skynet/blacklist Get endpoint
func (c *Client) SkynetBlacklistGet() (blacklist api.SkynetBlacklistGET, err error) {
	err = c.get("/skynet/blacklist", &blacklist)
	return
}

// SkynetBlacklistPost requests the /skynet/blacklist Post endpoint
func (c *Client) SkynetBlacklistPost(additions, removals []string) (err error) {
	sbp := api.SkynetBlacklistPOST{
		Add:    additions,
		Remove: removals,
	}
	data, err := json.Marshal(sbp)
	if err != nil {
		return err
	}
	err = c.post("/skynet/blacklist", string(data), nil)
	return
}<|MERGE_RESOLUTION|>--- conflicted
+++ resolved
@@ -765,14 +765,6 @@
 	return fileData, sm, errors.AddContext(err, "unable to fetch skylink data")
 }
 
-<<<<<<< HEAD
-// SkynetSkylinkHead uses the /skynet/skylink endpoint to get the headers that
-// are returned if the skyfile were to be requested using the SkynetSkylinkGet
-// method.
-func (c *Client) SkynetSkylinkHead(skylink string, timeout int) (int, http.Header, error) {
-	getQuery := fmt.Sprintf("/skynet/skylink/%s?timeout=%d", skylink, timeout)
-	return c.head(getQuery)
-=======
 // SkynetSkylinkConcatGet uses the /skynet/skylink endpoint to download a
 // skylink file with the 'concat' format specified.
 func (c *Client) SkynetSkylinkConcatGet(skylink string) ([]byte, modules.SkyfileMetadata, error) {
@@ -802,7 +794,14 @@
 		}
 	}
 	return fileData, sm, errors.AddContext(err, "unable to fetch skylink data")
->>>>>>> 30b995cd
+}
+
+// SkynetSkylinkHead uses the /skynet/skylink endpoint to get the headers that
+// are returned if the skyfile were to be requested using the SkynetSkylinkGet
+// method.
+func (c *Client) SkynetSkylinkHead(skylink string, timeout int) (int, http.Header, error) {
+	getQuery := fmt.Sprintf("/skynet/skylink/%s?timeout=%d", skylink, timeout)
+	return c.head(getQuery)
 }
 
 // SkynetSkylinkReaderGet uses the /skynet/skylink endpoint to fetch a reader of
