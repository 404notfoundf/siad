--- conflicted
+++ resolved
@@ -70,13 +70,10 @@
 
 **Other**
  - Split out renter siatests into 2 groups for faster pipelines 
-<<<<<<< HEAD
  - Update repair loop to use `uniqueRefreshPaths` to reduce unnecessary bubble
    calls
-=======
  - 
  - Add README to the `siatest` package 
->>>>>>> 9923c1d6
  - 
  - Bump golangci-lint version to v1.23.8
  - 
