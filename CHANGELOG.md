--- conflicted
+++ resolved
@@ -90,12 +90,9 @@
 
 **Other**
  - Upgrade host metadata to v1.4.3
-<<<<<<< HEAD
  - Removed stubs from testing
-=======
  - Add Skynet-Disable-Force header to allow disabling the force update feature
    on Skynet uploads
->>>>>>> 8be21d78
 
 ### v1.4.2.1
 **Key Updates**
